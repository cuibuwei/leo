--- conflicted
+++ resolved
@@ -62,115 +62,4 @@
         col_start: 1
         col_stop: 11
         path: ""
-<<<<<<< HEAD
-        content: "x(x, y, z)"
-  - Call:
-      function:
-        Access:
-          Static:
-            inner:
-              Identifier: "{\"name\":\"x\",\"span\":\"{\\\"line_start\\\":1,\\\"line_stop\\\":1,\\\"col_start\\\":1,\\\"col_stop\\\":2,\\\"path\\\":\\\"\\\",\\\"content\\\":\\\"x::y()\\\"}\"}"
-            name: "{\"name\":\"y\",\"span\":\"{\\\"line_start\\\":1,\\\"line_stop\\\":1,\\\"col_start\\\":4,\\\"col_stop\\\":5,\\\"path\\\":\\\"\\\",\\\"content\\\":\\\"x::y()\\\"}\"}"
-            type_:
-              Tuple: []
-            span:
-              line_start: 1
-              line_stop: 1
-              col_start: 1
-              col_stop: 5
-              path: ""
-              content: "x::y()"
-      arguments: []
-      span:
-        line_start: 1
-        line_stop: 1
-        col_start: 1
-        col_stop: 7
-        path: ""
-        content: "x::y()"
-  - Call:
-      function:
-        Access:
-          Static:
-            inner:
-              Identifier: "{\"name\":\"x\",\"span\":\"{\\\"line_start\\\":1,\\\"line_stop\\\":1,\\\"col_start\\\":1,\\\"col_stop\\\":2,\\\"path\\\":\\\"\\\",\\\"content\\\":\\\"x::y(x)\\\"}\"}"
-            name: "{\"name\":\"y\",\"span\":\"{\\\"line_start\\\":1,\\\"line_stop\\\":1,\\\"col_start\\\":4,\\\"col_stop\\\":5,\\\"path\\\":\\\"\\\",\\\"content\\\":\\\"x::y(x)\\\"}\"}"
-            type_:
-              Tuple: []
-            span:
-              line_start: 1
-              line_stop: 1
-              col_start: 1
-              col_stop: 5
-              path: ""
-              content: "x::y(x)"
-      arguments:
-        - Identifier: "{\"name\":\"x\",\"span\":\"{\\\"line_start\\\":1,\\\"line_stop\\\":1,\\\"col_start\\\":6,\\\"col_stop\\\":7,\\\"path\\\":\\\"\\\",\\\"content\\\":\\\"x::y(x)\\\"}\"}"
-      span:
-        line_start: 1
-        line_stop: 1
-        col_start: 1
-        col_stop: 8
-        path: ""
-        content: "x::y(x)"
-  - Call:
-      function:
-        Access:
-          Tuple:
-            tuple:
-              Identifier: "{\"name\":\"x\",\"span\":\"{\\\"line_start\\\":1,\\\"line_stop\\\":1,\\\"col_start\\\":1,\\\"col_stop\\\":2,\\\"path\\\":\\\"\\\",\\\"content\\\":\\\"x.0(x)\\\"}\"}"
-            index:
-              value: "0"
-            span:
-              line_start: 1
-              line_stop: 1
-              col_start: 1
-              col_stop: 4
-              path: ""
-              content: x.0(x)
-      arguments:
-        - Identifier: "{\"name\":\"x\",\"span\":\"{\\\"line_start\\\":1,\\\"line_stop\\\":1,\\\"col_start\\\":5,\\\"col_stop\\\":6,\\\"path\\\":\\\"\\\",\\\"content\\\":\\\"x.0(x)\\\"}\"}"
-      span:
-        line_start: 1
-        line_stop: 1
-        col_start: 1
-        col_stop: 7
-        path: ""
-        content: x.0(x)
-  - Call:
-      function:
-        Access:
-          Array:
-            array:
-              Identifier: "{\"name\":\"x\",\"span\":\"{\\\"line_start\\\":1,\\\"line_stop\\\":1,\\\"col_start\\\":1,\\\"col_stop\\\":2,\\\"path\\\":\\\"\\\",\\\"content\\\":\\\"x[0u32](x)\\\"}\"}"
-            index:
-              Value:
-                Integer:
-                  - U32
-                  - "0"
-                  - span:
-                      line_start: 1
-                      line_stop: 1
-                      col_start: 3
-                      col_stop: 7
-                      path: ""
-                      content: "x[0u32](x)"
-            span:
-              line_start: 1
-              line_stop: 1
-              col_start: 1
-              col_stop: 8
-              path: ""
-              content: "x[0u32](x)"
-      arguments:
-        - Identifier: "{\"name\":\"x\",\"span\":\"{\\\"line_start\\\":1,\\\"line_stop\\\":1,\\\"col_start\\\":9,\\\"col_stop\\\":10,\\\"path\\\":\\\"\\\",\\\"content\\\":\\\"x[0u32](x)\\\"}\"}"
-      span:
-        line_start: 1
-        line_stop: 1
-        col_start: 1
-        col_stop: 11
-        path: ""
-        content: "x[0u32](x)"
-=======
-        content: "x(x, y, z)"
->>>>>>> 4617c3ba
+        content: "x(x, y, z)"