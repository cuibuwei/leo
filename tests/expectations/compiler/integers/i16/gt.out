---
namespace: Compile
expectation: Pass
outputs:
  - - compile:
<<<<<<< HEAD
        - initial_symbol_table: e7b21f40b9654580d8754120954678fae12ece205e429dbb7e251afea82cc6d0
          type_checked_symbol_table: 7042b9b86f92bd849c092df43c30c5def207c6de105436986eb6ca61ef6a84f1
          unrolled_symbol_table: 7042b9b86f92bd849c092df43c30c5def207c6de105436986eb6ca61ef6a84f1
          initial_ast: d69ef53efb63c418bab4f1108a7393ddde3a3538aacb12fcbd885f3ce4e791fb
          unrolled_ast: d69ef53efb63c418bab4f1108a7393ddde3a3538aacb12fcbd885f3ce4e791fb
          ssa_ast: 5bba4f39177e0541231144db83ec28380cc10ddbc97d3f2af5a09d1dc18e46ee
          flattened_ast: 1f9106f1eeb54176a25763af35d994fc21a7711db3d193c893290c10f45ca435
          destructured_ast: c3395f93858bcaeb0e5eba597aad0c6579c88616bf8626143e75ea99d85c9b49
          inlined_ast: c3395f93858bcaeb0e5eba597aad0c6579c88616bf8626143e75ea99d85c9b49
          dce_ast: c3395f93858bcaeb0e5eba597aad0c6579c88616bf8626143e75ea99d85c9b49
=======
        - initial_symbol_table: b269e4ae60fe173a3592337b74c9f91c3cc7e741faf8dedf9f75b90be71c36e1
          type_checked_symbol_table: 6293d90709fcc1b9b683b7556f1fc98d44383eba1b93b4a4a7d98e6b6831c030
          unrolled_symbol_table: 6293d90709fcc1b9b683b7556f1fc98d44383eba1b93b4a4a7d98e6b6831c030
          initial_ast: 46b5a0eee49813d1134484ed1239177b4e39275d793e1d8fe4bd2bd861aa79de
          unrolled_ast: 46b5a0eee49813d1134484ed1239177b4e39275d793e1d8fe4bd2bd861aa79de
          ssa_ast: a88889d917c83d99d21a7b758f1a5038ff2377a9cebf09363360098fe63b5102
          flattened_ast: 2607f4e91f5e72191f38018608ac555b178584004a66ceddd59b85ae6189c58a
          destructured_ast: 7d91af783662646086853a6c4bffd23aece4ee2eaf8cdae182d39bf7460e5885
          inlined_ast: 7d91af783662646086853a6c4bffd23aece4ee2eaf8cdae182d39bf7460e5885
          dce_ast: 7d91af783662646086853a6c4bffd23aece4ee2eaf8cdae182d39bf7460e5885
>>>>>>> 1d9197f4
          bytecode: 8195766fd4b565e30f6f4e088c57977e5a558d68847e0a61fe2b8de79bd2590d
          errors: ""
          warnings: ""<|MERGE_RESOLUTION|>--- conflicted
+++ resolved
@@ -3,29 +3,16 @@
 expectation: Pass
 outputs:
   - - compile:
-<<<<<<< HEAD
-        - initial_symbol_table: e7b21f40b9654580d8754120954678fae12ece205e429dbb7e251afea82cc6d0
-          type_checked_symbol_table: 7042b9b86f92bd849c092df43c30c5def207c6de105436986eb6ca61ef6a84f1
-          unrolled_symbol_table: 7042b9b86f92bd849c092df43c30c5def207c6de105436986eb6ca61ef6a84f1
-          initial_ast: d69ef53efb63c418bab4f1108a7393ddde3a3538aacb12fcbd885f3ce4e791fb
-          unrolled_ast: d69ef53efb63c418bab4f1108a7393ddde3a3538aacb12fcbd885f3ce4e791fb
-          ssa_ast: 5bba4f39177e0541231144db83ec28380cc10ddbc97d3f2af5a09d1dc18e46ee
-          flattened_ast: 1f9106f1eeb54176a25763af35d994fc21a7711db3d193c893290c10f45ca435
-          destructured_ast: c3395f93858bcaeb0e5eba597aad0c6579c88616bf8626143e75ea99d85c9b49
-          inlined_ast: c3395f93858bcaeb0e5eba597aad0c6579c88616bf8626143e75ea99d85c9b49
-          dce_ast: c3395f93858bcaeb0e5eba597aad0c6579c88616bf8626143e75ea99d85c9b49
-=======
-        - initial_symbol_table: b269e4ae60fe173a3592337b74c9f91c3cc7e741faf8dedf9f75b90be71c36e1
-          type_checked_symbol_table: 6293d90709fcc1b9b683b7556f1fc98d44383eba1b93b4a4a7d98e6b6831c030
-          unrolled_symbol_table: 6293d90709fcc1b9b683b7556f1fc98d44383eba1b93b4a4a7d98e6b6831c030
-          initial_ast: 46b5a0eee49813d1134484ed1239177b4e39275d793e1d8fe4bd2bd861aa79de
-          unrolled_ast: 46b5a0eee49813d1134484ed1239177b4e39275d793e1d8fe4bd2bd861aa79de
-          ssa_ast: a88889d917c83d99d21a7b758f1a5038ff2377a9cebf09363360098fe63b5102
-          flattened_ast: 2607f4e91f5e72191f38018608ac555b178584004a66ceddd59b85ae6189c58a
-          destructured_ast: 7d91af783662646086853a6c4bffd23aece4ee2eaf8cdae182d39bf7460e5885
-          inlined_ast: 7d91af783662646086853a6c4bffd23aece4ee2eaf8cdae182d39bf7460e5885
-          dce_ast: 7d91af783662646086853a6c4bffd23aece4ee2eaf8cdae182d39bf7460e5885
->>>>>>> 1d9197f4
+        - initial_symbol_table: 5df2ffe594181b9cc0903c90708400e008e6b311701d2436476b779ba61c1d23
+          type_checked_symbol_table: 458c03a73ef827a1e9430685e8ffd7bce7606cce8e984d1eb5d4ed7a0510850d
+          unrolled_symbol_table: 458c03a73ef827a1e9430685e8ffd7bce7606cce8e984d1eb5d4ed7a0510850d
+          initial_ast: a3d6d06d64f87e9100c2c29ff404d80f18fa35227f989ebfebaf6bd565539d8d
+          unrolled_ast: a3d6d06d64f87e9100c2c29ff404d80f18fa35227f989ebfebaf6bd565539d8d
+          ssa_ast: d343b1ed12fde8c888e41213991b6eed7814058f702efd82af14144ef7c48e44
+          flattened_ast: 708abf5b9aced79c5f41ee88114ea5b11895cd0335c979853ecb7ba1c2878ca4
+          destructured_ast: 65f104dc0166e5e037a71ca5039369c87a383af76bb07e24a77aafabe41aac5c
+          inlined_ast: 65f104dc0166e5e037a71ca5039369c87a383af76bb07e24a77aafabe41aac5c
+          dce_ast: 65f104dc0166e5e037a71ca5039369c87a383af76bb07e24a77aafabe41aac5c
           bytecode: 8195766fd4b565e30f6f4e088c57977e5a558d68847e0a61fe2b8de79bd2590d
           errors: ""
           warnings: ""