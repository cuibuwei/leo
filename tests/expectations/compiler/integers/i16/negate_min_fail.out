---
namespace: Compile
expectation: Pass
outputs:
<<<<<<< HEAD
  - "Failed to parse string. Parsing Error: VerboseError { errors: [(\"\", Nom(MapRes))] }"
=======
  - output:
      - initial_input_ast: 7d7d24b1f2f5007157bd3955352c5c5a27447c23c7c5c9d0760aaddec8de6c6b
    initial_ast: 3dfddcf4607fa1b360809fc8a8ad1e20903f5d22fe4c74d89abfa25a949ffd33
    unrolled_ast: 3dfddcf4607fa1b360809fc8a8ad1e20903f5d22fe4c74d89abfa25a949ffd33
    ssa_ast: ab32ff2e18e2eeb5274738fad98678896bd5a6d152868a5e9cf805bb51a16b34
>>>>>>> 4d180312
<|MERGE_RESOLUTION|>--- conflicted
+++ resolved
@@ -2,12 +2,8 @@
 namespace: Compile
 expectation: Pass
 outputs:
-<<<<<<< HEAD
-  - "Failed to parse string. Parsing Error: VerboseError { errors: [(\"\", Nom(MapRes))] }"
-=======
   - output:
       - initial_input_ast: 7d7d24b1f2f5007157bd3955352c5c5a27447c23c7c5c9d0760aaddec8de6c6b
     initial_ast: 3dfddcf4607fa1b360809fc8a8ad1e20903f5d22fe4c74d89abfa25a949ffd33
     unrolled_ast: 3dfddcf4607fa1b360809fc8a8ad1e20903f5d22fe4c74d89abfa25a949ffd33
-    ssa_ast: ab32ff2e18e2eeb5274738fad98678896bd5a6d152868a5e9cf805bb51a16b34
->>>>>>> 4d180312
+    ssa_ast: ab32ff2e18e2eeb5274738fad98678896bd5a6d152868a5e9cf805bb51a16b34