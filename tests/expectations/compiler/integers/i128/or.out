---
namespace: Compile
expectation: Pass
outputs:
  - - compile:
<<<<<<< HEAD
        - initial_symbol_table: 0b378f89825f397fb24888f96c8e0459299a75e3bff6ed498a1e4dea93c83409
          type_checked_symbol_table: 9ff3de3675e8f915655051969ec6db7bdaaf0827773b17bb7a87bf5f7662ceb5
          unrolled_symbol_table: 9ff3de3675e8f915655051969ec6db7bdaaf0827773b17bb7a87bf5f7662ceb5
          initial_ast: 9b0dd741af2810a1805a2b40587327cc8c280aba2513a6e2f60d94c51a4f0993
          unrolled_ast: 9b0dd741af2810a1805a2b40587327cc8c280aba2513a6e2f60d94c51a4f0993
          ssa_ast: a0efafe25f30474b8cbca13b2e693d34677326266333673f65f66f41f627fcb5
          flattened_ast: 1addc96c3066874b4bef1e046b0483457a4f791b982e7e7228c40b464417a430
          destructured_ast: 78b93b2a511e637ce3f24e7c682277fb06cd8191345541b21363836508987f5a
          inlined_ast: 78b93b2a511e637ce3f24e7c682277fb06cd8191345541b21363836508987f5a
          dce_ast: 78b93b2a511e637ce3f24e7c682277fb06cd8191345541b21363836508987f5a
=======
        - initial_symbol_table: 78eb5b80975d339f6c3214e66c83c702e169aea9feef5acf35cbe5df601eafe4
          type_checked_symbol_table: e58aede6de38d8fe0b38cf264bfda87d83c9d9fb89d71f33c3193474422eff98
          unrolled_symbol_table: e58aede6de38d8fe0b38cf264bfda87d83c9d9fb89d71f33c3193474422eff98
          initial_ast: b363cd64e1cab2498d6ea2aaa9f3714840901136e84a480c68a7c093d4f340c6
          unrolled_ast: b363cd64e1cab2498d6ea2aaa9f3714840901136e84a480c68a7c093d4f340c6
          ssa_ast: 6526d8bd354133074e3d026bcc72af8efef6f15150a82cf562085057ce30baf2
          flattened_ast: 4aaa80970a332a20faa6d7bb93e03cf713a46df5e797466e3f11bae586f7d8fd
          destructured_ast: 431fdef4d06a0f205ee1a1dc343c256bba4bbd7b62e10d32e631176b65a27414
          inlined_ast: 431fdef4d06a0f205ee1a1dc343c256bba4bbd7b62e10d32e631176b65a27414
          dce_ast: 431fdef4d06a0f205ee1a1dc343c256bba4bbd7b62e10d32e631176b65a27414
>>>>>>> 1d9197f4
          bytecode: 85fa769a183361184804ca78415e58cd4df150b04f1b50a743771dc28df46b4b
          errors: ""
          warnings: ""<|MERGE_RESOLUTION|>--- conflicted
+++ resolved
@@ -3,29 +3,16 @@
 expectation: Pass
 outputs:
   - - compile:
-<<<<<<< HEAD
-        - initial_symbol_table: 0b378f89825f397fb24888f96c8e0459299a75e3bff6ed498a1e4dea93c83409
-          type_checked_symbol_table: 9ff3de3675e8f915655051969ec6db7bdaaf0827773b17bb7a87bf5f7662ceb5
-          unrolled_symbol_table: 9ff3de3675e8f915655051969ec6db7bdaaf0827773b17bb7a87bf5f7662ceb5
-          initial_ast: 9b0dd741af2810a1805a2b40587327cc8c280aba2513a6e2f60d94c51a4f0993
-          unrolled_ast: 9b0dd741af2810a1805a2b40587327cc8c280aba2513a6e2f60d94c51a4f0993
-          ssa_ast: a0efafe25f30474b8cbca13b2e693d34677326266333673f65f66f41f627fcb5
-          flattened_ast: 1addc96c3066874b4bef1e046b0483457a4f791b982e7e7228c40b464417a430
-          destructured_ast: 78b93b2a511e637ce3f24e7c682277fb06cd8191345541b21363836508987f5a
-          inlined_ast: 78b93b2a511e637ce3f24e7c682277fb06cd8191345541b21363836508987f5a
-          dce_ast: 78b93b2a511e637ce3f24e7c682277fb06cd8191345541b21363836508987f5a
-=======
-        - initial_symbol_table: 78eb5b80975d339f6c3214e66c83c702e169aea9feef5acf35cbe5df601eafe4
-          type_checked_symbol_table: e58aede6de38d8fe0b38cf264bfda87d83c9d9fb89d71f33c3193474422eff98
-          unrolled_symbol_table: e58aede6de38d8fe0b38cf264bfda87d83c9d9fb89d71f33c3193474422eff98
-          initial_ast: b363cd64e1cab2498d6ea2aaa9f3714840901136e84a480c68a7c093d4f340c6
-          unrolled_ast: b363cd64e1cab2498d6ea2aaa9f3714840901136e84a480c68a7c093d4f340c6
-          ssa_ast: 6526d8bd354133074e3d026bcc72af8efef6f15150a82cf562085057ce30baf2
-          flattened_ast: 4aaa80970a332a20faa6d7bb93e03cf713a46df5e797466e3f11bae586f7d8fd
-          destructured_ast: 431fdef4d06a0f205ee1a1dc343c256bba4bbd7b62e10d32e631176b65a27414
-          inlined_ast: 431fdef4d06a0f205ee1a1dc343c256bba4bbd7b62e10d32e631176b65a27414
-          dce_ast: 431fdef4d06a0f205ee1a1dc343c256bba4bbd7b62e10d32e631176b65a27414
->>>>>>> 1d9197f4
+        - initial_symbol_table: ed68e1a27ce8421017d6a9ee6d23e2e9cb5c7fbad80c6c27d0878ae4c420d366
+          type_checked_symbol_table: 49b912a7c0bbe948c6c049b6e56d90aeb245cdd80d17105302c68a66bea4bd01
+          unrolled_symbol_table: 49b912a7c0bbe948c6c049b6e56d90aeb245cdd80d17105302c68a66bea4bd01
+          initial_ast: 78919e6578921ffa218740e345e4baed63a27d685f2fa1dbc1b1e579cf0ea411
+          unrolled_ast: 78919e6578921ffa218740e345e4baed63a27d685f2fa1dbc1b1e579cf0ea411
+          ssa_ast: 5ad943b23279ea25edc0ddf58fb553f83e7f648767dd09ed22413d89a4d68a61
+          flattened_ast: 79657df1a9610f5a711d553b9fe2e165ed2127cbd09b8c9a2d4edcac6bc99524
+          destructured_ast: 6d57ec018d170d14bb56314ac05d00d7331d4a6a8bb8613169d23dd491abdc22
+          inlined_ast: 6d57ec018d170d14bb56314ac05d00d7331d4a6a8bb8613169d23dd491abdc22
+          dce_ast: 6d57ec018d170d14bb56314ac05d00d7331d4a6a8bb8613169d23dd491abdc22
           bytecode: 85fa769a183361184804ca78415e58cd4df150b04f1b50a743771dc28df46b4b
           errors: ""
           warnings: ""