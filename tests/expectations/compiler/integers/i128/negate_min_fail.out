---
namespace: Compile
expectation: Pass
outputs:
<<<<<<< HEAD
  - "Failed to parse string. Parsing Error: VerboseError { errors: [(\"\", Nom(MapRes))] }"
=======
  - output:
      - initial_input_ast: bebb28a7f8a3f608d135f8e25ddff07a36e01448741c59b662c8d6f98a7f302c
    initial_ast: 274c41a99717c990553f9f21404ef3fa78a992e81d8db0b9c866be2b1365add9
    unrolled_ast: 274c41a99717c990553f9f21404ef3fa78a992e81d8db0b9c866be2b1365add9
    ssa_ast: ae4a25d296a61714c14209db27c3e9da80c3f9af2b5f0bba0a3cfadf6f8c82cc
>>>>>>> 4d180312
<|MERGE_RESOLUTION|>--- conflicted
+++ resolved
@@ -2,12 +2,8 @@
 namespace: Compile
 expectation: Pass
 outputs:
-<<<<<<< HEAD
-  - "Failed to parse string. Parsing Error: VerboseError { errors: [(\"\", Nom(MapRes))] }"
-=======
   - output:
       - initial_input_ast: bebb28a7f8a3f608d135f8e25ddff07a36e01448741c59b662c8d6f98a7f302c
     initial_ast: 274c41a99717c990553f9f21404ef3fa78a992e81d8db0b9c866be2b1365add9
     unrolled_ast: 274c41a99717c990553f9f21404ef3fa78a992e81d8db0b9c866be2b1365add9
-    ssa_ast: ae4a25d296a61714c14209db27c3e9da80c3f9af2b5f0bba0a3cfadf6f8c82cc
->>>>>>> 4d180312
+    ssa_ast: ae4a25d296a61714c14209db27c3e9da80c3f9af2b5f0bba0a3cfadf6f8c82cc