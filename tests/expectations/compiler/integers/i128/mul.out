--- conflicted
+++ resolved
@@ -3,29 +3,16 @@
 expectation: Pass
 outputs:
   - - compile:
-<<<<<<< HEAD
-        - initial_symbol_table: 0b378f89825f397fb24888f96c8e0459299a75e3bff6ed498a1e4dea93c83409
-          type_checked_symbol_table: 9ff3de3675e8f915655051969ec6db7bdaaf0827773b17bb7a87bf5f7662ceb5
-          unrolled_symbol_table: 9ff3de3675e8f915655051969ec6db7bdaaf0827773b17bb7a87bf5f7662ceb5
-          initial_ast: 67b83aa42724e8081e211400f9b864945440922a5b4bdf1c9b472e9fc3d318bf
-          unrolled_ast: 67b83aa42724e8081e211400f9b864945440922a5b4bdf1c9b472e9fc3d318bf
-          ssa_ast: 2d98bced66413b92745d2af2ed97b48611ef4a1671631d4fb39e65a7ff043e56
-          flattened_ast: 08aa00aa0e1a46456b609c29deccd15810b00bc1dfb26cf998ba712ebcdc4b70
-          destructured_ast: 0d1d5b60714cb06c687bff4848e076541d37d79c380ed1bc85a7a45ae591f61f
-          inlined_ast: 0d1d5b60714cb06c687bff4848e076541d37d79c380ed1bc85a7a45ae591f61f
-          dce_ast: 0d1d5b60714cb06c687bff4848e076541d37d79c380ed1bc85a7a45ae591f61f
-=======
-        - initial_symbol_table: 78eb5b80975d339f6c3214e66c83c702e169aea9feef5acf35cbe5df601eafe4
-          type_checked_symbol_table: e58aede6de38d8fe0b38cf264bfda87d83c9d9fb89d71f33c3193474422eff98
-          unrolled_symbol_table: e58aede6de38d8fe0b38cf264bfda87d83c9d9fb89d71f33c3193474422eff98
-          initial_ast: e149b6fc4f09b7c1e50bd30ea0e59f2d42b868c73c4fa5bc122cb1a358f447b4
-          unrolled_ast: e149b6fc4f09b7c1e50bd30ea0e59f2d42b868c73c4fa5bc122cb1a358f447b4
-          ssa_ast: b70c7395f84f0ec6ed55f1e20c08679e31737669eccc1f3db244251a385fc628
-          flattened_ast: b7d88776ec7437f63726a328f43cf461c9e49f5ac3008841eae875ffa80dd095
-          destructured_ast: d8643df26711591b801c5a3b405ba926e36919709af30ee9f86984a2227d7ee9
-          inlined_ast: d8643df26711591b801c5a3b405ba926e36919709af30ee9f86984a2227d7ee9
-          dce_ast: d8643df26711591b801c5a3b405ba926e36919709af30ee9f86984a2227d7ee9
->>>>>>> 1d9197f4
+        - initial_symbol_table: ed68e1a27ce8421017d6a9ee6d23e2e9cb5c7fbad80c6c27d0878ae4c420d366
+          type_checked_symbol_table: 49b912a7c0bbe948c6c049b6e56d90aeb245cdd80d17105302c68a66bea4bd01
+          unrolled_symbol_table: 49b912a7c0bbe948c6c049b6e56d90aeb245cdd80d17105302c68a66bea4bd01
+          initial_ast: 8247461a692610884213b47a98b178eefb1dc78529b1a00e1a83a798936cdc4c
+          unrolled_ast: 8247461a692610884213b47a98b178eefb1dc78529b1a00e1a83a798936cdc4c
+          ssa_ast: 8e09972165e24aa239fbcb6a8c82560a2f4b398ddc455fc987f562a0e017f0cf
+          flattened_ast: af7dc99616e7a80562397108fe540585550a7db22d57500971722308ce8c31e4
+          destructured_ast: 1dccfcfb1e9f6e4c0a00d1fde9c9629e0725b522a9562a562db4be5d6fa5ab1f
+          inlined_ast: 1dccfcfb1e9f6e4c0a00d1fde9c9629e0725b522a9562a562db4be5d6fa5ab1f
+          dce_ast: 1dccfcfb1e9f6e4c0a00d1fde9c9629e0725b522a9562a562db4be5d6fa5ab1f
           bytecode: d0d6aecd823bb5cd501ed807e6a169820dbee3db351de35303d4b8dda007e0d8
           errors: ""
           warnings: ""