--- conflicted
+++ resolved
@@ -3,29 +3,16 @@
 expectation: Pass
 outputs:
   - - compile:
-<<<<<<< HEAD
-        - initial_symbol_table: 05ec2d92254ff35ad17293f850b1280cf88490c2db146247e2cbd47caec485c0
-          type_checked_symbol_table: 2155a0e3a9c431c42c068617530e12ef44fd7c66079a40526792306c22221b3f
-          unrolled_symbol_table: 2155a0e3a9c431c42c068617530e12ef44fd7c66079a40526792306c22221b3f
-          initial_ast: 871c83ec47c29c1d0e05cb42f36b5c0ae0bc9b79e616485452c9c3d8dcab3d5c
-          unrolled_ast: 871c83ec47c29c1d0e05cb42f36b5c0ae0bc9b79e616485452c9c3d8dcab3d5c
-          ssa_ast: dd2d3ad9f93ccd3f89db6a562668c822ff88e95bfff473426464a89fdcd65c83
-          flattened_ast: 97c2c6049045895596d58b8691a9cc2ec504068b1b7fa63d1dea25efa0f14571
-          destructured_ast: 8b71f356d00e5da81000414aaaa914e25bca7b8628f0b047d57d28aece1b1ba9
-          inlined_ast: 8b71f356d00e5da81000414aaaa914e25bca7b8628f0b047d57d28aece1b1ba9
-          dce_ast: 8b71f356d00e5da81000414aaaa914e25bca7b8628f0b047d57d28aece1b1ba9
-=======
-        - initial_symbol_table: a98f4b9fb613806e77319ec4ddde4728d6c6f4477e80a6b4928ac18b51330252
-          type_checked_symbol_table: b7ba61d3f33280063b727ffc5d1f69a3ff5ec1688d302eec3ba1a5565988829e
-          unrolled_symbol_table: b7ba61d3f33280063b727ffc5d1f69a3ff5ec1688d302eec3ba1a5565988829e
-          initial_ast: 6aa437cbe74520e1f2eb048d21d809c7fca414ede6b9843e63bc9fe9ce8e3a3a
-          unrolled_ast: 6aa437cbe74520e1f2eb048d21d809c7fca414ede6b9843e63bc9fe9ce8e3a3a
-          ssa_ast: ea1c43276fff485510961b01b199eebe32ff379268d601093c6622df26203440
-          flattened_ast: 13a67a206a583a85bf619bdad92ff96a10fc956864a97a9da506fea539261e65
-          destructured_ast: 43819e86d06974de14533d3bbe6b7b2ba9411396af192fbc20dd9a2048f2753e
-          inlined_ast: 43819e86d06974de14533d3bbe6b7b2ba9411396af192fbc20dd9a2048f2753e
-          dce_ast: 43819e86d06974de14533d3bbe6b7b2ba9411396af192fbc20dd9a2048f2753e
->>>>>>> 1d9197f4
+        - initial_symbol_table: f88925277e24e4f6b673869c481feb4d742933c80edf1c56952732a2bb411039
+          type_checked_symbol_table: a34529dcb7557634cb025c4df9ff5fc5fc6820bb8430d5135ca6ca42d0412be3
+          unrolled_symbol_table: a34529dcb7557634cb025c4df9ff5fc5fc6820bb8430d5135ca6ca42d0412be3
+          initial_ast: f64c57645544504908fd420401e6de4078f365ef88735d56efd731709703000c
+          unrolled_ast: f64c57645544504908fd420401e6de4078f365ef88735d56efd731709703000c
+          ssa_ast: d10b4e91b0812ee3dc4ee539b3df719daabf4ed787cd44b88035a478d8d975e2
+          flattened_ast: 3dcc11151452fca7564b8302f27e9aec0e7345e3a90a54f2d137dd82369368ba
+          destructured_ast: 62f0c6a6acd7189238bf3e22c4225d04f2880db115d9ebdab8b9b893b354965d
+          inlined_ast: 62f0c6a6acd7189238bf3e22c4225d04f2880db115d9ebdab8b9b893b354965d
+          dce_ast: 62f0c6a6acd7189238bf3e22c4225d04f2880db115d9ebdab8b9b893b354965d
           bytecode: 6f39595f71ec6b6a1a2c622b9c18785cb99323fe027c8cd95d4f49a20b875f39
           errors: ""
           warnings: ""