---
namespace: Compile
expectation: Pass
outputs:
  - - compile:
<<<<<<< HEAD
        - initial_symbol_table: e8686dca74c6382e7863165b0c72ebda903de5b6d030330acd5a77455fa365a5
          type_checked_symbol_table: 33583dfa32a078d9a353b75e780f8bf2dadda44a9c570571835dd64f63a4a3cd
          unrolled_symbol_table: 33583dfa32a078d9a353b75e780f8bf2dadda44a9c570571835dd64f63a4a3cd
          initial_ast: e507b8eb13aaf6e7854aaba9419ede4c0a3d8a30715d9cfe5c01f9af7da8e4c3
          unrolled_ast: e507b8eb13aaf6e7854aaba9419ede4c0a3d8a30715d9cfe5c01f9af7da8e4c3
          ssa_ast: 2695a18ae964ba33efa2c26d240ce4c0af2eed74e67d29764c14d70568fd9938
          flattened_ast: 79407f9a06247a08649cbd8970caaef6ce1d429bc77f2236c4fd4d417f699ae4
          destructured_ast: 741b2f563c36e7bf728a8bcbee2a87be3341d1e5a6c85e1b51d1a84ae91de5ad
          inlined_ast: 741b2f563c36e7bf728a8bcbee2a87be3341d1e5a6c85e1b51d1a84ae91de5ad
          dce_ast: 741b2f563c36e7bf728a8bcbee2a87be3341d1e5a6c85e1b51d1a84ae91de5ad
=======
        - initial_symbol_table: e9f432078912b449337a6d1548169a82a5ab5f5518e96f3ad78dc178d19384eb
          type_checked_symbol_table: beff1354ebe80c549bc9a3353df02a4babd0418e8544056c4b0d0b133f57a4ac
          unrolled_symbol_table: beff1354ebe80c549bc9a3353df02a4babd0418e8544056c4b0d0b133f57a4ac
          initial_ast: 749f7d559197d9468b4c7fbb346a5bc89e4aef3106984389553c40195ddda93a
          unrolled_ast: 749f7d559197d9468b4c7fbb346a5bc89e4aef3106984389553c40195ddda93a
          ssa_ast: 85b7f3cb729008421c2ac15bbfd85bdd201a8c60d666dd7fca33c2e91aab6961
          flattened_ast: 67167597893549ff07d0a6213b4a79b47eb3a0d5a70a61e6b957e07e870889ee
          destructured_ast: 693cc319995ad8f391741b0e39bcf0615a6cfdcc321e43cf07d7827faa74aa66
          inlined_ast: 693cc319995ad8f391741b0e39bcf0615a6cfdcc321e43cf07d7827faa74aa66
          dce_ast: 693cc319995ad8f391741b0e39bcf0615a6cfdcc321e43cf07d7827faa74aa66
>>>>>>> 1d9197f4
          bytecode: ee2f4384477fac864957953a97c53275060e4c4ba793a180d6007af25b50b8df
          errors: ""
          warnings: ""<|MERGE_RESOLUTION|>--- conflicted
+++ resolved
@@ -3,29 +3,16 @@
 expectation: Pass
 outputs:
   - - compile:
-<<<<<<< HEAD
-        - initial_symbol_table: e8686dca74c6382e7863165b0c72ebda903de5b6d030330acd5a77455fa365a5
-          type_checked_symbol_table: 33583dfa32a078d9a353b75e780f8bf2dadda44a9c570571835dd64f63a4a3cd
-          unrolled_symbol_table: 33583dfa32a078d9a353b75e780f8bf2dadda44a9c570571835dd64f63a4a3cd
-          initial_ast: e507b8eb13aaf6e7854aaba9419ede4c0a3d8a30715d9cfe5c01f9af7da8e4c3
-          unrolled_ast: e507b8eb13aaf6e7854aaba9419ede4c0a3d8a30715d9cfe5c01f9af7da8e4c3
-          ssa_ast: 2695a18ae964ba33efa2c26d240ce4c0af2eed74e67d29764c14d70568fd9938
-          flattened_ast: 79407f9a06247a08649cbd8970caaef6ce1d429bc77f2236c4fd4d417f699ae4
-          destructured_ast: 741b2f563c36e7bf728a8bcbee2a87be3341d1e5a6c85e1b51d1a84ae91de5ad
-          inlined_ast: 741b2f563c36e7bf728a8bcbee2a87be3341d1e5a6c85e1b51d1a84ae91de5ad
-          dce_ast: 741b2f563c36e7bf728a8bcbee2a87be3341d1e5a6c85e1b51d1a84ae91de5ad
-=======
-        - initial_symbol_table: e9f432078912b449337a6d1548169a82a5ab5f5518e96f3ad78dc178d19384eb
-          type_checked_symbol_table: beff1354ebe80c549bc9a3353df02a4babd0418e8544056c4b0d0b133f57a4ac
-          unrolled_symbol_table: beff1354ebe80c549bc9a3353df02a4babd0418e8544056c4b0d0b133f57a4ac
-          initial_ast: 749f7d559197d9468b4c7fbb346a5bc89e4aef3106984389553c40195ddda93a
-          unrolled_ast: 749f7d559197d9468b4c7fbb346a5bc89e4aef3106984389553c40195ddda93a
-          ssa_ast: 85b7f3cb729008421c2ac15bbfd85bdd201a8c60d666dd7fca33c2e91aab6961
-          flattened_ast: 67167597893549ff07d0a6213b4a79b47eb3a0d5a70a61e6b957e07e870889ee
-          destructured_ast: 693cc319995ad8f391741b0e39bcf0615a6cfdcc321e43cf07d7827faa74aa66
-          inlined_ast: 693cc319995ad8f391741b0e39bcf0615a6cfdcc321e43cf07d7827faa74aa66
-          dce_ast: 693cc319995ad8f391741b0e39bcf0615a6cfdcc321e43cf07d7827faa74aa66
->>>>>>> 1d9197f4
+        - initial_symbol_table: 532132f4a61c827b67da0b95d5af1f1409de765d50b723694e98e00b11e668a7
+          type_checked_symbol_table: cbe83abf3345d38b60305ccd82572e17f21c5db2eb64ff18d74a36e881637749
+          unrolled_symbol_table: cbe83abf3345d38b60305ccd82572e17f21c5db2eb64ff18d74a36e881637749
+          initial_ast: 5ceab050cf05fab25d7e16959ab7448b02ba0c6b6c65e297f22c868157f3ba37
+          unrolled_ast: 5ceab050cf05fab25d7e16959ab7448b02ba0c6b6c65e297f22c868157f3ba37
+          ssa_ast: cdaff2b59b1fdb711597890c2a08b120b543b1a3acf59d3dd315b5b216491ef7
+          flattened_ast: 7aa6733977b41cb11141c789a24553f3ca3d419b89e6b76c008a0d0b9ee01cbc
+          destructured_ast: 457f235443e49eea9871df34a61566ef030270e461b78186102a31f102214798
+          inlined_ast: 457f235443e49eea9871df34a61566ef030270e461b78186102a31f102214798
+          dce_ast: 457f235443e49eea9871df34a61566ef030270e461b78186102a31f102214798
           bytecode: ee2f4384477fac864957953a97c53275060e4c4ba793a180d6007af25b50b8df
           errors: ""
           warnings: ""