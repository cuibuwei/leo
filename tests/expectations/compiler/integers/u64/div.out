---
namespace: Compile
expectation: Pass
outputs:
  - - compile:
<<<<<<< HEAD
        - initial_symbol_table: b97a22b05414293318cc5e850eb9091d26c540cf2eba6b5e3391d35848caba09
          type_checked_symbol_table: 8a9f1c3bbf519651ab1364af722af5fafd7142ad773338bdbf9bd79a1587b542
          unrolled_symbol_table: 8a9f1c3bbf519651ab1364af722af5fafd7142ad773338bdbf9bd79a1587b542
          initial_ast: 9f6f733b0c67a27a9ea868cf760b1518c07a118eeff04fd3495631d1ee051764
          unrolled_ast: 9f6f733b0c67a27a9ea868cf760b1518c07a118eeff04fd3495631d1ee051764
          ssa_ast: 017fb2a7d327cd0f6b6244d97012dff870475d516b263c3ac7e453b72ed645d6
          flattened_ast: c22790e9c34b5902a13f2bb68a8f9f9022fbc7988953af8e0ec85207eadf466d
          destructured_ast: d978db4d8ee12a2c519ce27d8f6c3d796f5b1ee081caa266ff63198171378d06
          inlined_ast: d978db4d8ee12a2c519ce27d8f6c3d796f5b1ee081caa266ff63198171378d06
          dce_ast: d978db4d8ee12a2c519ce27d8f6c3d796f5b1ee081caa266ff63198171378d06
=======
        - initial_symbol_table: fbba60efd50b1093fb6948e6ce8e7c7d0cb0d019b5cc5e67ba99cc6f93ecd10f
          type_checked_symbol_table: f85d6095e987e11150f2e4ee93ca898fa85cafa4824f05de40ea3adaba600c4f
          unrolled_symbol_table: f85d6095e987e11150f2e4ee93ca898fa85cafa4824f05de40ea3adaba600c4f
          initial_ast: a67c2a705e9d79f5c063b81b48f718fa0a845596e22060324aafd6ca921a8165
          unrolled_ast: a67c2a705e9d79f5c063b81b48f718fa0a845596e22060324aafd6ca921a8165
          ssa_ast: 9f0dd0c54f08611eb58599257e4e7ced7d25993f24cf0ee289a01d1c13cd6d3a
          flattened_ast: 8e6e0fa470ce555e898ed5d5eb38106a97ed6e2e9570e709357e457fa207c45a
          destructured_ast: d843701d4f58a1aa2d07f091c089f054801c90131b12edaa21b9e6a91fcb86ca
          inlined_ast: d843701d4f58a1aa2d07f091c089f054801c90131b12edaa21b9e6a91fcb86ca
          dce_ast: d843701d4f58a1aa2d07f091c089f054801c90131b12edaa21b9e6a91fcb86ca
>>>>>>> 1d9197f4
          bytecode: 2a4e7edc50312cff13755a1480eadc016a474629e3655a4d8b878a85001b75c3
          errors: ""
          warnings: ""<|MERGE_RESOLUTION|>--- conflicted
+++ resolved
@@ -3,29 +3,16 @@
 expectation: Pass
 outputs:
   - - compile:
-<<<<<<< HEAD
-        - initial_symbol_table: b97a22b05414293318cc5e850eb9091d26c540cf2eba6b5e3391d35848caba09
-          type_checked_symbol_table: 8a9f1c3bbf519651ab1364af722af5fafd7142ad773338bdbf9bd79a1587b542
-          unrolled_symbol_table: 8a9f1c3bbf519651ab1364af722af5fafd7142ad773338bdbf9bd79a1587b542
-          initial_ast: 9f6f733b0c67a27a9ea868cf760b1518c07a118eeff04fd3495631d1ee051764
-          unrolled_ast: 9f6f733b0c67a27a9ea868cf760b1518c07a118eeff04fd3495631d1ee051764
-          ssa_ast: 017fb2a7d327cd0f6b6244d97012dff870475d516b263c3ac7e453b72ed645d6
-          flattened_ast: c22790e9c34b5902a13f2bb68a8f9f9022fbc7988953af8e0ec85207eadf466d
-          destructured_ast: d978db4d8ee12a2c519ce27d8f6c3d796f5b1ee081caa266ff63198171378d06
-          inlined_ast: d978db4d8ee12a2c519ce27d8f6c3d796f5b1ee081caa266ff63198171378d06
-          dce_ast: d978db4d8ee12a2c519ce27d8f6c3d796f5b1ee081caa266ff63198171378d06
-=======
-        - initial_symbol_table: fbba60efd50b1093fb6948e6ce8e7c7d0cb0d019b5cc5e67ba99cc6f93ecd10f
-          type_checked_symbol_table: f85d6095e987e11150f2e4ee93ca898fa85cafa4824f05de40ea3adaba600c4f
-          unrolled_symbol_table: f85d6095e987e11150f2e4ee93ca898fa85cafa4824f05de40ea3adaba600c4f
-          initial_ast: a67c2a705e9d79f5c063b81b48f718fa0a845596e22060324aafd6ca921a8165
-          unrolled_ast: a67c2a705e9d79f5c063b81b48f718fa0a845596e22060324aafd6ca921a8165
-          ssa_ast: 9f0dd0c54f08611eb58599257e4e7ced7d25993f24cf0ee289a01d1c13cd6d3a
-          flattened_ast: 8e6e0fa470ce555e898ed5d5eb38106a97ed6e2e9570e709357e457fa207c45a
-          destructured_ast: d843701d4f58a1aa2d07f091c089f054801c90131b12edaa21b9e6a91fcb86ca
-          inlined_ast: d843701d4f58a1aa2d07f091c089f054801c90131b12edaa21b9e6a91fcb86ca
-          dce_ast: d843701d4f58a1aa2d07f091c089f054801c90131b12edaa21b9e6a91fcb86ca
->>>>>>> 1d9197f4
+        - initial_symbol_table: ca9e808c60ae417a4faa07a598f018c8b4548813a58a8b73020ebed87d3b5537
+          type_checked_symbol_table: 578f57df100f4af6e07b970fd37b1d9b3a7ce8266a2028c4e04910459ae709e9
+          unrolled_symbol_table: 578f57df100f4af6e07b970fd37b1d9b3a7ce8266a2028c4e04910459ae709e9
+          initial_ast: 740c7f34bd073e46bf061e835fe8e77474d238f9df6523b65a1bf4582092e5e2
+          unrolled_ast: 740c7f34bd073e46bf061e835fe8e77474d238f9df6523b65a1bf4582092e5e2
+          ssa_ast: 33b04442830d71e681095f851ddc52f5d8649c727e47e592bb1be1fe5d7d376f
+          flattened_ast: f083ac1e2079924ee4e49c041290ee47670ec443cb66e77f43d9ac76ade66ebd
+          destructured_ast: bb72be1fd78bed0ca0ebb71e66a4c9c52791999d17dc74bd10361477f391fb9d
+          inlined_ast: bb72be1fd78bed0ca0ebb71e66a4c9c52791999d17dc74bd10361477f391fb9d
+          dce_ast: bb72be1fd78bed0ca0ebb71e66a4c9c52791999d17dc74bd10361477f391fb9d
           bytecode: 2a4e7edc50312cff13755a1480eadc016a474629e3655a4d8b878a85001b75c3
           errors: ""
           warnings: ""