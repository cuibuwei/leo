---
namespace: Compile
expectation: Pass
outputs:
  - - compile:
<<<<<<< HEAD
        - initial_symbol_table: 24b9d6f7320cde641797d7c62ef7755a02a5d06e6b2204fa6630f593c6206b93
          type_checked_symbol_table: f1295b3e40a1286f9280121b8a3d4308ad9e358bf13c43773aad36373e3689f2
          unrolled_symbol_table: f1295b3e40a1286f9280121b8a3d4308ad9e358bf13c43773aad36373e3689f2
          initial_ast: b7e2cce3c2a03bdf1906d8d02e25b5bd82ed5b40dde62d80d59bc496231a9107
          unrolled_ast: b7e2cce3c2a03bdf1906d8d02e25b5bd82ed5b40dde62d80d59bc496231a9107
          ssa_ast: afd517505d78a63db7aff66b4199bf65451c0e8db4b63cbf826cb6c65fbfbdb9
          flattened_ast: 8ccc626b5815c303e64f1d839cffb269a9259253c68b4e59cb89512d421df873
          destructured_ast: c8d8f600fc8563094b1974dbad302ff32eaf711df37befa6a5ce65e0c9f559c0
          inlined_ast: c8d8f600fc8563094b1974dbad302ff32eaf711df37befa6a5ce65e0c9f559c0
          dce_ast: c52972ede00e5e4c9a05bb401e8b72a8f751b710a379af9fc333c3595d598395
=======
        - initial_symbol_table: 7644adcaa9a768d53b33c87629ddd9f2c7206ba9e65a3fe75915f83785f754c5
          type_checked_symbol_table: 84df454a428ae45200349a5404c5c197885791725817008f914b6adf2e46667f
          unrolled_symbol_table: 84df454a428ae45200349a5404c5c197885791725817008f914b6adf2e46667f
          initial_ast: 9752bd44ffaf92fa4978653e0cd4ff065b15f25ef547d96649c7d5472a8ed885
          unrolled_ast: 9752bd44ffaf92fa4978653e0cd4ff065b15f25ef547d96649c7d5472a8ed885
          ssa_ast: b0c146bdd01c02dea0fea13709cc2c62a2470cf5af7961edf76a3e50b8c51ea6
          flattened_ast: 38c218bb5c383d5d70fb2ded4529044e49b482b7b94b2601363452a9fa73cf25
          destructured_ast: 93f578ada95891bd6a61350a08177244735f842cf00a91e32f6bb4ad2e5a6a60
          inlined_ast: 93f578ada95891bd6a61350a08177244735f842cf00a91e32f6bb4ad2e5a6a60
          dce_ast: 805276ce9fa1cb971374e832e8df085f9ac22e378d29a94266c1586e2203f743
>>>>>>> 1d9197f4
          bytecode: 651a250bda995df00cf3b4659d1ea35912ed94da32b5d487677dead9126b5d69
          errors: ""
          warnings: ""<|MERGE_RESOLUTION|>--- conflicted
+++ resolved
@@ -3,29 +3,16 @@
 expectation: Pass
 outputs:
   - - compile:
-<<<<<<< HEAD
-        - initial_symbol_table: 24b9d6f7320cde641797d7c62ef7755a02a5d06e6b2204fa6630f593c6206b93
-          type_checked_symbol_table: f1295b3e40a1286f9280121b8a3d4308ad9e358bf13c43773aad36373e3689f2
-          unrolled_symbol_table: f1295b3e40a1286f9280121b8a3d4308ad9e358bf13c43773aad36373e3689f2
-          initial_ast: b7e2cce3c2a03bdf1906d8d02e25b5bd82ed5b40dde62d80d59bc496231a9107
-          unrolled_ast: b7e2cce3c2a03bdf1906d8d02e25b5bd82ed5b40dde62d80d59bc496231a9107
-          ssa_ast: afd517505d78a63db7aff66b4199bf65451c0e8db4b63cbf826cb6c65fbfbdb9
-          flattened_ast: 8ccc626b5815c303e64f1d839cffb269a9259253c68b4e59cb89512d421df873
-          destructured_ast: c8d8f600fc8563094b1974dbad302ff32eaf711df37befa6a5ce65e0c9f559c0
-          inlined_ast: c8d8f600fc8563094b1974dbad302ff32eaf711df37befa6a5ce65e0c9f559c0
-          dce_ast: c52972ede00e5e4c9a05bb401e8b72a8f751b710a379af9fc333c3595d598395
-=======
-        - initial_symbol_table: 7644adcaa9a768d53b33c87629ddd9f2c7206ba9e65a3fe75915f83785f754c5
-          type_checked_symbol_table: 84df454a428ae45200349a5404c5c197885791725817008f914b6adf2e46667f
-          unrolled_symbol_table: 84df454a428ae45200349a5404c5c197885791725817008f914b6adf2e46667f
-          initial_ast: 9752bd44ffaf92fa4978653e0cd4ff065b15f25ef547d96649c7d5472a8ed885
-          unrolled_ast: 9752bd44ffaf92fa4978653e0cd4ff065b15f25ef547d96649c7d5472a8ed885
-          ssa_ast: b0c146bdd01c02dea0fea13709cc2c62a2470cf5af7961edf76a3e50b8c51ea6
-          flattened_ast: 38c218bb5c383d5d70fb2ded4529044e49b482b7b94b2601363452a9fa73cf25
-          destructured_ast: 93f578ada95891bd6a61350a08177244735f842cf00a91e32f6bb4ad2e5a6a60
-          inlined_ast: 93f578ada95891bd6a61350a08177244735f842cf00a91e32f6bb4ad2e5a6a60
-          dce_ast: 805276ce9fa1cb971374e832e8df085f9ac22e378d29a94266c1586e2203f743
->>>>>>> 1d9197f4
+        - initial_symbol_table: 5c8eeb1dd1d925fcdaecdea92ba33ee89bf509985db403cac215247ed7d92df3
+          type_checked_symbol_table: d7357817a9affb798ef657c21a49889533bb5ee2848929b5d5763893139a1d65
+          unrolled_symbol_table: d7357817a9affb798ef657c21a49889533bb5ee2848929b5d5763893139a1d65
+          initial_ast: 6195b8ab4773be59330b63ca2cf26e8d8db0caeba5dea3b828e02563dd567e48
+          unrolled_ast: 6195b8ab4773be59330b63ca2cf26e8d8db0caeba5dea3b828e02563dd567e48
+          ssa_ast: 38bbc64ed3d28a123be48a452f547adeed9e193247fd658d5144d8b8791bdc3a
+          flattened_ast: c2fd6fa6deff021cbdf5e40501fe1dfdecd07e68ea3c46d7a0243a4bcbb2f7f0
+          destructured_ast: fc4f85c5ae10690994390ceb0582b855b1fc8db6e98ee141a074af791eb772cb
+          inlined_ast: fc4f85c5ae10690994390ceb0582b855b1fc8db6e98ee141a074af791eb772cb
+          dce_ast: 0c7cb8dbac921c14c7385c82a94c1a455955b24d2ff05266ecc377271e33d840
           bytecode: 651a250bda995df00cf3b4659d1ea35912ed94da32b5d487677dead9126b5d69
           errors: ""
           warnings: ""