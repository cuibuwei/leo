---
namespace: Compile
expectation: Pass
outputs:
  - - compile:
<<<<<<< HEAD
        - initial_symbol_table: fb4311ca1b374715d63002d60a5460943b85b1f3369784aa3d80d36e82c0f015
          type_checked_symbol_table: f3d10541b6e1549f2e93043e338effe9d53e2adbae384ed8596c61c8618050d2
          unrolled_symbol_table: f3d10541b6e1549f2e93043e338effe9d53e2adbae384ed8596c61c8618050d2
          initial_ast: a09a095a6d675622d1adfd7f85ef07e4dcf29554e94c4ac371c84097781664dd
          unrolled_ast: a09a095a6d675622d1adfd7f85ef07e4dcf29554e94c4ac371c84097781664dd
          ssa_ast: 2bc98c325a44d9d345a83b39480b326ca88d0850fd96c148be941d64ccc2c765
          flattened_ast: 7cd8b90ae5254a3ceb8722aec0de9720b760ae259066f619c5f225e1310c4e42
          destructured_ast: 8337b00fa19e5398b06e8be9079e636eeaf512870f1771a4beeb87c9749ea1a5
          inlined_ast: 8337b00fa19e5398b06e8be9079e636eeaf512870f1771a4beeb87c9749ea1a5
          dce_ast: 8337b00fa19e5398b06e8be9079e636eeaf512870f1771a4beeb87c9749ea1a5
=======
        - initial_symbol_table: 06560d058b3853a34431e5f1f609a3e762da3452cee9fc7863e6361928a746f3
          type_checked_symbol_table: 2ddd7ee9c895204bbd933ca128d048d3f26fd5346d25484019e0a580041a1c2b
          unrolled_symbol_table: 2ddd7ee9c895204bbd933ca128d048d3f26fd5346d25484019e0a580041a1c2b
          initial_ast: 01d901a2fdb43516681e7deab7a677bba3a02d5b6e36b319759bb7eefb0d8785
          unrolled_ast: 01d901a2fdb43516681e7deab7a677bba3a02d5b6e36b319759bb7eefb0d8785
          ssa_ast: 7a7b659b641232011bcfb97441ec486ecd617495e5750af99289b3f84c580646
          flattened_ast: 7b0bbe1ad750880d00541b7580a864f1f823f89d2e83e8a1cd6f7d1b7478347d
          destructured_ast: 7f1c74885297800e2f0f8ed5073920654577c73207f278eaf2260a448e098573
          inlined_ast: 7f1c74885297800e2f0f8ed5073920654577c73207f278eaf2260a448e098573
          dce_ast: 7f1c74885297800e2f0f8ed5073920654577c73207f278eaf2260a448e098573
>>>>>>> 1d9197f4
          bytecode: 4beebe6f64c29d63c9bafe8a3a58e52b14705368f667c1a44fd85d5d46e80f6c
          errors: ""
          warnings: ""<|MERGE_RESOLUTION|>--- conflicted
+++ resolved
@@ -3,29 +3,16 @@
 expectation: Pass
 outputs:
   - - compile:
-<<<<<<< HEAD
-        - initial_symbol_table: fb4311ca1b374715d63002d60a5460943b85b1f3369784aa3d80d36e82c0f015
-          type_checked_symbol_table: f3d10541b6e1549f2e93043e338effe9d53e2adbae384ed8596c61c8618050d2
-          unrolled_symbol_table: f3d10541b6e1549f2e93043e338effe9d53e2adbae384ed8596c61c8618050d2
-          initial_ast: a09a095a6d675622d1adfd7f85ef07e4dcf29554e94c4ac371c84097781664dd
-          unrolled_ast: a09a095a6d675622d1adfd7f85ef07e4dcf29554e94c4ac371c84097781664dd
-          ssa_ast: 2bc98c325a44d9d345a83b39480b326ca88d0850fd96c148be941d64ccc2c765
-          flattened_ast: 7cd8b90ae5254a3ceb8722aec0de9720b760ae259066f619c5f225e1310c4e42
-          destructured_ast: 8337b00fa19e5398b06e8be9079e636eeaf512870f1771a4beeb87c9749ea1a5
-          inlined_ast: 8337b00fa19e5398b06e8be9079e636eeaf512870f1771a4beeb87c9749ea1a5
-          dce_ast: 8337b00fa19e5398b06e8be9079e636eeaf512870f1771a4beeb87c9749ea1a5
-=======
-        - initial_symbol_table: 06560d058b3853a34431e5f1f609a3e762da3452cee9fc7863e6361928a746f3
-          type_checked_symbol_table: 2ddd7ee9c895204bbd933ca128d048d3f26fd5346d25484019e0a580041a1c2b
-          unrolled_symbol_table: 2ddd7ee9c895204bbd933ca128d048d3f26fd5346d25484019e0a580041a1c2b
-          initial_ast: 01d901a2fdb43516681e7deab7a677bba3a02d5b6e36b319759bb7eefb0d8785
-          unrolled_ast: 01d901a2fdb43516681e7deab7a677bba3a02d5b6e36b319759bb7eefb0d8785
-          ssa_ast: 7a7b659b641232011bcfb97441ec486ecd617495e5750af99289b3f84c580646
-          flattened_ast: 7b0bbe1ad750880d00541b7580a864f1f823f89d2e83e8a1cd6f7d1b7478347d
-          destructured_ast: 7f1c74885297800e2f0f8ed5073920654577c73207f278eaf2260a448e098573
-          inlined_ast: 7f1c74885297800e2f0f8ed5073920654577c73207f278eaf2260a448e098573
-          dce_ast: 7f1c74885297800e2f0f8ed5073920654577c73207f278eaf2260a448e098573
->>>>>>> 1d9197f4
+        - initial_symbol_table: cb3c54aab60e06f54c2c22dce87a5a5c243f424cfbd9f2706ca26715ca340ef7
+          type_checked_symbol_table: 0369a0b0b5cbbd5439e220f01d85a00caae5a31bb77f7e266607c36cdf78beb5
+          unrolled_symbol_table: 0369a0b0b5cbbd5439e220f01d85a00caae5a31bb77f7e266607c36cdf78beb5
+          initial_ast: a94202473889a81b2cb118db02a2812e8ed66365740eba84ce685931f03b5205
+          unrolled_ast: a94202473889a81b2cb118db02a2812e8ed66365740eba84ce685931f03b5205
+          ssa_ast: ae148dd21f5532cddf5c9202aae9b12cd02756a039a7389c2cfb721f3001432b
+          flattened_ast: cdd6dba47cadc95bff43e644259295873c037a5e1acd22703dafe9a251eb9d79
+          destructured_ast: c74f58238550ee1d59b3cfbfeb313b32cbc18964763e3642a2c63fe68496b859
+          inlined_ast: c74f58238550ee1d59b3cfbfeb313b32cbc18964763e3642a2c63fe68496b859
+          dce_ast: c74f58238550ee1d59b3cfbfeb313b32cbc18964763e3642a2c63fe68496b859
           bytecode: 4beebe6f64c29d63c9bafe8a3a58e52b14705368f667c1a44fd85d5d46e80f6c
           errors: ""
           warnings: ""