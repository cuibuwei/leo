--- conflicted
+++ resolved
@@ -3,29 +3,16 @@
 expectation: Pass
 outputs:
   - - compile:
-<<<<<<< HEAD
-        - initial_symbol_table: 2fec643bab68303b83da5e504c04e2689fb6eba70142b915c2f8843503948889
-          type_checked_symbol_table: a587dc57823091bd326ec0e1b94ba824fcd9a09a1524441ca0662beeacc3167c
-          unrolled_symbol_table: a587dc57823091bd326ec0e1b94ba824fcd9a09a1524441ca0662beeacc3167c
-          initial_ast: de247b41e40b9f9e3774a580f08dabd3343cadf894922451578aea71fce0bc15
-          unrolled_ast: de247b41e40b9f9e3774a580f08dabd3343cadf894922451578aea71fce0bc15
-          ssa_ast: 55f9afec16c43f96df49ad874ee231f50b651d5bf539ca601bd85881fa4ec29b
-          flattened_ast: de1f12876a60ab819832d41b9a0de9971e6610f230053aa901a0276e87525c50
-          destructured_ast: 0edaa4c6122fb46e44f65ee51ceb42770b355c5607f365917e1270918365232c
-          inlined_ast: 0edaa4c6122fb46e44f65ee51ceb42770b355c5607f365917e1270918365232c
-          dce_ast: 0edaa4c6122fb46e44f65ee51ceb42770b355c5607f365917e1270918365232c
-=======
-        - initial_symbol_table: 8abdfa6e7472004f0eb728f428f35db9deb82ba1a50c773c25336f3a47fa3545
-          type_checked_symbol_table: cc57ca9c66e2ca3323343f647a586e802ae5a6c4efb51860436a91ac11b1c684
-          unrolled_symbol_table: cc57ca9c66e2ca3323343f647a586e802ae5a6c4efb51860436a91ac11b1c684
-          initial_ast: 4656d2da11c18492a6babed598f6db4223d81ecd4f6cd564e7ed044c1b4b0fb2
-          unrolled_ast: 4656d2da11c18492a6babed598f6db4223d81ecd4f6cd564e7ed044c1b4b0fb2
-          ssa_ast: 271dd676be809eddbd024187def22f0e3a39333be97482fd25942dfb9f30cbed
-          flattened_ast: 1e92c12534a966837091e23b426f9d2b52f6372a433900b197ef32d1f507ed6e
-          destructured_ast: b6a06ce48d16be7b8298da0a78b23ce53f9ed3cdd37f693a50e6daf3535847c8
-          inlined_ast: b6a06ce48d16be7b8298da0a78b23ce53f9ed3cdd37f693a50e6daf3535847c8
-          dce_ast: b6a06ce48d16be7b8298da0a78b23ce53f9ed3cdd37f693a50e6daf3535847c8
->>>>>>> 1d9197f4
+        - initial_symbol_table: 4743c62690fbc67bca8d59e9bb6c787eb3bb6bd0c0ac687147ef041745a3bf63
+          type_checked_symbol_table: 42bcece297a0308cbfcc07e26e6a48f50b68d25ded7d1ad6cd185288b799e4df
+          unrolled_symbol_table: 42bcece297a0308cbfcc07e26e6a48f50b68d25ded7d1ad6cd185288b799e4df
+          initial_ast: 3bd2bf3b999c662c2fb76f7e2bd8d434ae265210315fe6a25bec7f4864be91fb
+          unrolled_ast: 3bd2bf3b999c662c2fb76f7e2bd8d434ae265210315fe6a25bec7f4864be91fb
+          ssa_ast: e700f12a79171f2bcb8793956bca320380fc683e00dea81efcb4beda60179268
+          flattened_ast: 4d7b441aeba9fe22835ff5af503e598f11ab68ad1075b943ac100f5cba4bd56c
+          destructured_ast: 86b1eebf8450a6d76bd76ea1a7bac0be64a78775bfcb624160482b25cf0f2824
+          inlined_ast: 86b1eebf8450a6d76bd76ea1a7bac0be64a78775bfcb624160482b25cf0f2824
+          dce_ast: 86b1eebf8450a6d76bd76ea1a7bac0be64a78775bfcb624160482b25cf0f2824
           bytecode: d7dd8a73bf281baa5edbf7c488b9752d703a092ec1840c0e35d830a7c6f9c007
           errors: ""
           warnings: ""