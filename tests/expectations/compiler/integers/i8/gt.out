---
namespace: Compile
expectation: Pass
outputs:
  - - compile:
<<<<<<< HEAD
        - initial_symbol_table: 2fec643bab68303b83da5e504c04e2689fb6eba70142b915c2f8843503948889
          type_checked_symbol_table: a587dc57823091bd326ec0e1b94ba824fcd9a09a1524441ca0662beeacc3167c
          unrolled_symbol_table: a587dc57823091bd326ec0e1b94ba824fcd9a09a1524441ca0662beeacc3167c
          initial_ast: bc3a176210639d3a859a14c63d29cd57692976ae520b9886e351a1f0eb4d07e0
          unrolled_ast: bc3a176210639d3a859a14c63d29cd57692976ae520b9886e351a1f0eb4d07e0
          ssa_ast: aaeeb00973b2676e4fd5ee6ca0b50529136a4ca58a9e92d2b0ed09cf0b9a0a5c
          flattened_ast: b161002b661af381af2508d8f2e1ebc0bf185c3ceed404f54926e9c2bdc4f091
          destructured_ast: 379478dadaa977f8e51b0a072ab35a32d1a82f9c44b36954e24b6beafcb372c0
          inlined_ast: 379478dadaa977f8e51b0a072ab35a32d1a82f9c44b36954e24b6beafcb372c0
          dce_ast: 379478dadaa977f8e51b0a072ab35a32d1a82f9c44b36954e24b6beafcb372c0
=======
        - initial_symbol_table: 8abdfa6e7472004f0eb728f428f35db9deb82ba1a50c773c25336f3a47fa3545
          type_checked_symbol_table: cc57ca9c66e2ca3323343f647a586e802ae5a6c4efb51860436a91ac11b1c684
          unrolled_symbol_table: cc57ca9c66e2ca3323343f647a586e802ae5a6c4efb51860436a91ac11b1c684
          initial_ast: d56b9a7bf5d674b29c7abb09321bc1dd0e24e3e136141aeb68ff0b276f9beb9c
          unrolled_ast: d56b9a7bf5d674b29c7abb09321bc1dd0e24e3e136141aeb68ff0b276f9beb9c
          ssa_ast: ab6f837c9c82d35ad912f61ddf6a5d5ad7b93e812654131ef9647f94a74f9323
          flattened_ast: d5f1149990ad42a7b0baee23798e1e397c39da2188a952a8e08cd5f4373fb70f
          destructured_ast: c3fc381504a1437a38608d9886d4f731619d02418cbd671124cd1fd237e0d1eb
          inlined_ast: c3fc381504a1437a38608d9886d4f731619d02418cbd671124cd1fd237e0d1eb
          dce_ast: c3fc381504a1437a38608d9886d4f731619d02418cbd671124cd1fd237e0d1eb
>>>>>>> 1d9197f4
          bytecode: 12088489a333361c2ba46423958eb72cf877d9db1e0acc0520b13b02a6d0467e
          errors: ""
          warnings: ""<|MERGE_RESOLUTION|>--- conflicted
+++ resolved
@@ -3,29 +3,16 @@
 expectation: Pass
 outputs:
   - - compile:
-<<<<<<< HEAD
-        - initial_symbol_table: 2fec643bab68303b83da5e504c04e2689fb6eba70142b915c2f8843503948889
-          type_checked_symbol_table: a587dc57823091bd326ec0e1b94ba824fcd9a09a1524441ca0662beeacc3167c
-          unrolled_symbol_table: a587dc57823091bd326ec0e1b94ba824fcd9a09a1524441ca0662beeacc3167c
-          initial_ast: bc3a176210639d3a859a14c63d29cd57692976ae520b9886e351a1f0eb4d07e0
-          unrolled_ast: bc3a176210639d3a859a14c63d29cd57692976ae520b9886e351a1f0eb4d07e0
-          ssa_ast: aaeeb00973b2676e4fd5ee6ca0b50529136a4ca58a9e92d2b0ed09cf0b9a0a5c
-          flattened_ast: b161002b661af381af2508d8f2e1ebc0bf185c3ceed404f54926e9c2bdc4f091
-          destructured_ast: 379478dadaa977f8e51b0a072ab35a32d1a82f9c44b36954e24b6beafcb372c0
-          inlined_ast: 379478dadaa977f8e51b0a072ab35a32d1a82f9c44b36954e24b6beafcb372c0
-          dce_ast: 379478dadaa977f8e51b0a072ab35a32d1a82f9c44b36954e24b6beafcb372c0
-=======
-        - initial_symbol_table: 8abdfa6e7472004f0eb728f428f35db9deb82ba1a50c773c25336f3a47fa3545
-          type_checked_symbol_table: cc57ca9c66e2ca3323343f647a586e802ae5a6c4efb51860436a91ac11b1c684
-          unrolled_symbol_table: cc57ca9c66e2ca3323343f647a586e802ae5a6c4efb51860436a91ac11b1c684
-          initial_ast: d56b9a7bf5d674b29c7abb09321bc1dd0e24e3e136141aeb68ff0b276f9beb9c
-          unrolled_ast: d56b9a7bf5d674b29c7abb09321bc1dd0e24e3e136141aeb68ff0b276f9beb9c
-          ssa_ast: ab6f837c9c82d35ad912f61ddf6a5d5ad7b93e812654131ef9647f94a74f9323
-          flattened_ast: d5f1149990ad42a7b0baee23798e1e397c39da2188a952a8e08cd5f4373fb70f
-          destructured_ast: c3fc381504a1437a38608d9886d4f731619d02418cbd671124cd1fd237e0d1eb
-          inlined_ast: c3fc381504a1437a38608d9886d4f731619d02418cbd671124cd1fd237e0d1eb
-          dce_ast: c3fc381504a1437a38608d9886d4f731619d02418cbd671124cd1fd237e0d1eb
->>>>>>> 1d9197f4
+        - initial_symbol_table: 4743c62690fbc67bca8d59e9bb6c787eb3bb6bd0c0ac687147ef041745a3bf63
+          type_checked_symbol_table: 42bcece297a0308cbfcc07e26e6a48f50b68d25ded7d1ad6cd185288b799e4df
+          unrolled_symbol_table: 42bcece297a0308cbfcc07e26e6a48f50b68d25ded7d1ad6cd185288b799e4df
+          initial_ast: b340b8f211e8969baaf58c34762deeffc2ef61bba993468c823acee2f896d81e
+          unrolled_ast: b340b8f211e8969baaf58c34762deeffc2ef61bba993468c823acee2f896d81e
+          ssa_ast: 786646fd5c008b87a6735cf6354be975079727307d7e9ef0a1f6d411ae86dd01
+          flattened_ast: 7424c5c9aeeb419ed1c2a6eeffcafd70bbe44856d0a379e66d09ca2f3772d058
+          destructured_ast: 895d121187e579a376b15814cbe3efe4fe14a89fb27cb1d95aacc3301292e68d
+          inlined_ast: 895d121187e579a376b15814cbe3efe4fe14a89fb27cb1d95aacc3301292e68d
+          dce_ast: 895d121187e579a376b15814cbe3efe4fe14a89fb27cb1d95aacc3301292e68d
           bytecode: 12088489a333361c2ba46423958eb72cf877d9db1e0acc0520b13b02a6d0467e
           errors: ""
           warnings: ""