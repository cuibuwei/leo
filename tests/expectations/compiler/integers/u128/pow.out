---
namespace: Compile
expectation: Pass
outputs:
  - - compile:
<<<<<<< HEAD
        - initial_symbol_table: bfe102bbf57d53cbd5571775f377199d49c476f66cdb998a11f0e875cf92ccc3
          type_checked_symbol_table: d5b19c9d7aa92e2b655f87524d7d1bf8386bdd3848b934b167665897a029e659
          unrolled_symbol_table: d5b19c9d7aa92e2b655f87524d7d1bf8386bdd3848b934b167665897a029e659
          initial_ast: ed4cc038133553e7ee67ed43385602fba7da60f4bf1e8cc4ffe36762ea0667cd
          unrolled_ast: ed4cc038133553e7ee67ed43385602fba7da60f4bf1e8cc4ffe36762ea0667cd
          ssa_ast: c7274128b4516a7fa4deadc8a261d707bb53ecbe9a5e72ff97e5d4aa910690eb
          flattened_ast: bda07e094d0790ca7eaeb1f0b2b3379b244bfd79615695c5ae877b6caf1ded5e
          destructured_ast: a762a55f73d595851300d21f8310a870636cdc29be74e24dcde7eadff90cb76c
          inlined_ast: a762a55f73d595851300d21f8310a870636cdc29be74e24dcde7eadff90cb76c
          dce_ast: a762a55f73d595851300d21f8310a870636cdc29be74e24dcde7eadff90cb76c
=======
        - initial_symbol_table: 46616ad78733674ca83676bfb804b8a26fd87ae740e1911e5c26ef2b61922fc2
          type_checked_symbol_table: b3356a9e9d0a64a61621cf782c1ffa959711c88b2fa0f288947c5780391a8021
          unrolled_symbol_table: b3356a9e9d0a64a61621cf782c1ffa959711c88b2fa0f288947c5780391a8021
          initial_ast: cdd98a5ea725456ff332f67f66f898bfedb3bf4c1e741355725fab30699c67bb
          unrolled_ast: cdd98a5ea725456ff332f67f66f898bfedb3bf4c1e741355725fab30699c67bb
          ssa_ast: 72f54fc533a8d1103910d120572344595ff411b9fe60d1c017412c37dbcfe54b
          flattened_ast: 1d56672da7008f96abff6828308c134782cc4293a415e67db8239a2262fd9fc7
          destructured_ast: 85293f928f4cd28b310acd80b471be690c09ff2c76fbfaf52758094a60606d4d
          inlined_ast: 85293f928f4cd28b310acd80b471be690c09ff2c76fbfaf52758094a60606d4d
          dce_ast: 85293f928f4cd28b310acd80b471be690c09ff2c76fbfaf52758094a60606d4d
>>>>>>> 1d9197f4
          bytecode: f88e8b16ebc2a407989f9f316ad6a9edfec6f134c7a0d9b25cea571df8161900
          errors: ""
          warnings: ""<|MERGE_RESOLUTION|>--- conflicted
+++ resolved
@@ -3,29 +3,16 @@
 expectation: Pass
 outputs:
   - - compile:
-<<<<<<< HEAD
-        - initial_symbol_table: bfe102bbf57d53cbd5571775f377199d49c476f66cdb998a11f0e875cf92ccc3
-          type_checked_symbol_table: d5b19c9d7aa92e2b655f87524d7d1bf8386bdd3848b934b167665897a029e659
-          unrolled_symbol_table: d5b19c9d7aa92e2b655f87524d7d1bf8386bdd3848b934b167665897a029e659
-          initial_ast: ed4cc038133553e7ee67ed43385602fba7da60f4bf1e8cc4ffe36762ea0667cd
-          unrolled_ast: ed4cc038133553e7ee67ed43385602fba7da60f4bf1e8cc4ffe36762ea0667cd
-          ssa_ast: c7274128b4516a7fa4deadc8a261d707bb53ecbe9a5e72ff97e5d4aa910690eb
-          flattened_ast: bda07e094d0790ca7eaeb1f0b2b3379b244bfd79615695c5ae877b6caf1ded5e
-          destructured_ast: a762a55f73d595851300d21f8310a870636cdc29be74e24dcde7eadff90cb76c
-          inlined_ast: a762a55f73d595851300d21f8310a870636cdc29be74e24dcde7eadff90cb76c
-          dce_ast: a762a55f73d595851300d21f8310a870636cdc29be74e24dcde7eadff90cb76c
-=======
-        - initial_symbol_table: 46616ad78733674ca83676bfb804b8a26fd87ae740e1911e5c26ef2b61922fc2
-          type_checked_symbol_table: b3356a9e9d0a64a61621cf782c1ffa959711c88b2fa0f288947c5780391a8021
-          unrolled_symbol_table: b3356a9e9d0a64a61621cf782c1ffa959711c88b2fa0f288947c5780391a8021
-          initial_ast: cdd98a5ea725456ff332f67f66f898bfedb3bf4c1e741355725fab30699c67bb
-          unrolled_ast: cdd98a5ea725456ff332f67f66f898bfedb3bf4c1e741355725fab30699c67bb
-          ssa_ast: 72f54fc533a8d1103910d120572344595ff411b9fe60d1c017412c37dbcfe54b
-          flattened_ast: 1d56672da7008f96abff6828308c134782cc4293a415e67db8239a2262fd9fc7
-          destructured_ast: 85293f928f4cd28b310acd80b471be690c09ff2c76fbfaf52758094a60606d4d
-          inlined_ast: 85293f928f4cd28b310acd80b471be690c09ff2c76fbfaf52758094a60606d4d
-          dce_ast: 85293f928f4cd28b310acd80b471be690c09ff2c76fbfaf52758094a60606d4d
->>>>>>> 1d9197f4
+        - initial_symbol_table: 4818ec559c9cd9da87295e749b1927cf043fd024b3a5056bd26ecdc47d87f0aa
+          type_checked_symbol_table: 69e0a0350226cbac39a5fc3af8cdbae87f89a4f1aca4d8ae1d34471352d91855
+          unrolled_symbol_table: 69e0a0350226cbac39a5fc3af8cdbae87f89a4f1aca4d8ae1d34471352d91855
+          initial_ast: 98502a5edeced84c8178662883aec6fc047e82b721d77c2131c1e6647b9b78dd
+          unrolled_ast: 98502a5edeced84c8178662883aec6fc047e82b721d77c2131c1e6647b9b78dd
+          ssa_ast: 19d4101f85bbad70478c394d5fc17a4e6ab40d99520fbc5e1ac08c129c87280d
+          flattened_ast: f009f0accb10699e76cd020283f8dfa4960af79ab6068e54e4489da00af92dfb
+          destructured_ast: 68ba4a9441ff5bab7144132ec9f37e5040232a5f48912e718a7cf973ae4ef60c
+          inlined_ast: 68ba4a9441ff5bab7144132ec9f37e5040232a5f48912e718a7cf973ae4ef60c
+          dce_ast: 68ba4a9441ff5bab7144132ec9f37e5040232a5f48912e718a7cf973ae4ef60c
           bytecode: f88e8b16ebc2a407989f9f316ad6a9edfec6f134c7a0d9b25cea571df8161900
           errors: ""
           warnings: ""