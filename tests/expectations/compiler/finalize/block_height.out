--- conflicted
+++ resolved
@@ -3,30 +3,16 @@
 expectation: Pass
 outputs:
   - - compile:
-<<<<<<< HEAD
-        - initial_symbol_table: 23c520620e5c7cdc66539d8d90c44259145d2ffc21d1a6f18661c85010f96c3a
-          type_checked_symbol_table: d7657b0227137ca8407a90509503a954c6b8e72b40da67122a12613adac74f3a
-          unrolled_symbol_table: d7657b0227137ca8407a90509503a954c6b8e72b40da67122a12613adac74f3a
-          initial_ast: 207c8773d796af86ab5fabfe28163640018d18aaeb828a9cca69812f80caf2f2
-          unrolled_ast: 207c8773d796af86ab5fabfe28163640018d18aaeb828a9cca69812f80caf2f2
-          ssa_ast: e052e23330dbeeb1c91842663902e8675d7c9ff49e6011d390b4e97c2fdac284
-          flattened_ast: 2aaeb70f5c70c5e2ec3b5307180363f7e644eb1de9e2e93e172cb742c9299694
-          destructured_ast: cd626427b5176a0758bcd51ab05153539d8bd7a6f2348a351c5c29bbbccee572
-          inlined_ast: 996c507ca44d176862ed80439687d706d1c5b4e2cb26623a95490272dc1057e1
-          dce_ast: 996c507ca44d176862ed80439687d706d1c5b4e2cb26623a95490272dc1057e1
+        - initial_symbol_table: e6e5fd52e77bcda0e8548f17b7c058669a4f33e8a9d22407fe4fdffd04e66db0
+          type_checked_symbol_table: 411706dd6334892a3e0c77cb079b3aa6129485f86444948673cc681e8797d1b6
+          unrolled_symbol_table: 411706dd6334892a3e0c77cb079b3aa6129485f86444948673cc681e8797d1b6
+          initial_ast: 7c696a240b5dca3bd6f8528571fa7cf9f2a2d67448f775d3fd4cb31e415a7d3c
+          unrolled_ast: 7c696a240b5dca3bd6f8528571fa7cf9f2a2d67448f775d3fd4cb31e415a7d3c
+          ssa_ast: 47d43faf43d15c119ca806691578ee076593653307f7a15280a4d2f7a9c87875
+          flattened_ast: 1fb77e4a151c2cf7e2ab0aee1f9e3b0db9cf1a3151e469eda5839c02f7a9fdb2
+          destructured_ast: ce1827e7c8b3b720da956d13893c2521d5bb878bf3d06d5a80beecc46be4111c
+          inlined_ast: eb734460b6dc341d94745cd98f7a2dabe328cd36d37a090815eb19cd3076cba0
+          dce_ast: eb734460b6dc341d94745cd98f7a2dabe328cd36d37a090815eb19cd3076cba0
           bytecode: efd6cf31c0ed4b1053dc7c99ebdea0147343fb8a2cb187d24a345e08debc169b
-=======
-        - initial_symbol_table: c9788010fc8da31e6c194f039abdc92b644ce4fa70b8e54a0cf92c489d6242f1
-          type_checked_symbol_table: 6fef4a81dfcb1500dafede4ce2c00f68b73ba1054a139ac42c4172151c867c1b
-          unrolled_symbol_table: 6fef4a81dfcb1500dafede4ce2c00f68b73ba1054a139ac42c4172151c867c1b
-          initial_ast: 42f2b37c4ed365be1f60aed2ef9830376dcb2edfab050789b7b63b7e5e75dbbc
-          unrolled_ast: 42f2b37c4ed365be1f60aed2ef9830376dcb2edfab050789b7b63b7e5e75dbbc
-          ssa_ast: bdfdc3e00a555dc9e5fbaa42bbfd195e59ce08919324835b0b3922f9f20f7f12
-          flattened_ast: f0eb10f3368c93edddd730646118d23bcb52b80d8f68719a244d51c649f820ac
-          destructured_ast: 8e6f5c329820ec4e92fbd99b4cc3280ac2477630302003365fe9f644417ca804
-          inlined_ast: 8e6f5c329820ec4e92fbd99b4cc3280ac2477630302003365fe9f644417ca804
-          dce_ast: 8e6f5c329820ec4e92fbd99b4cc3280ac2477630302003365fe9f644417ca804
-          bytecode: 6e4a8aeaf3eabc361bf427126c0a7f35c64030fb9c8f66e178c7c05bbede1c48
->>>>>>> 1d9197f4
           errors: ""
           warnings: ""