--- conflicted
+++ resolved
@@ -3,29 +3,16 @@
 expectation: Pass
 outputs:
   - - compile:
-<<<<<<< HEAD
-        - initial_symbol_table: 110a526f29c2aaed626dc13768f5e7d3136e94e1995922e43552d1a6a9071d84
-          type_checked_symbol_table: a8543eed8b928c2202107e06105d0486d3da37e4eb99e71effc233a2796218a2
-          unrolled_symbol_table: a8543eed8b928c2202107e06105d0486d3da37e4eb99e71effc233a2796218a2
-          initial_ast: 4985990bfd8e9471152a370ae6012a7ee85744360e4c1f530f0208e63e6fd326
-          unrolled_ast: 4985990bfd8e9471152a370ae6012a7ee85744360e4c1f530f0208e63e6fd326
-          ssa_ast: e9f4f35ee414cdf184f4a1003308cb219cfe8039f4098f8b3067c1edae84b1eb
-          flattened_ast: 8c5d279e22fff4e9fec30bb2ba2ee26228d66770b18eb4539828640b4098675c
-          destructured_ast: 01fdd4bd99a63dde8f4cdf66e78bf0137ce86f4e43882df432f68ccaf384f6f3
-          inlined_ast: 01fdd4bd99a63dde8f4cdf66e78bf0137ce86f4e43882df432f68ccaf384f6f3
-          dce_ast: 01fdd4bd99a63dde8f4cdf66e78bf0137ce86f4e43882df432f68ccaf384f6f3
-=======
-        - initial_symbol_table: 60ea1cd37daed0de17858d28052e5fa8eab1bf18dd79a31b818078b963bcf5be
-          type_checked_symbol_table: f9a3d1b5610dad574545654d4b0592353f8abe7fd6c90e8e58c6e1fe33a60944
-          unrolled_symbol_table: f9a3d1b5610dad574545654d4b0592353f8abe7fd6c90e8e58c6e1fe33a60944
-          initial_ast: c7fccba1c2cbdaa97e8fc64f2fe8830713d72761de8b98af7aa6bfeec4c04564
-          unrolled_ast: c7fccba1c2cbdaa97e8fc64f2fe8830713d72761de8b98af7aa6bfeec4c04564
-          ssa_ast: cf8a4905ec1ef418a5b9bafafe2c0c41906a833a2930e2a0fcf65ebae0e7459e
-          flattened_ast: e219e9532dda2a8d67791b44a7e6dc441973c08d5b9ef351d22dfaf2364f0c91
-          destructured_ast: 65e1ef2c91f022831e58ae54af4ed92d2bcdbfcebf6874c4c3f7db925031eaf9
-          inlined_ast: 65e1ef2c91f022831e58ae54af4ed92d2bcdbfcebf6874c4c3f7db925031eaf9
-          dce_ast: 65e1ef2c91f022831e58ae54af4ed92d2bcdbfcebf6874c4c3f7db925031eaf9
->>>>>>> 1d9197f4
+        - initial_symbol_table: bc9d048929ff94bda88c39a484c09cb42ff7d864a0565ce0a2529f77c76f0bc1
+          type_checked_symbol_table: 52e5122f749ac108f5c53b481886ab92185918e770714b01c42f339e5f489712
+          unrolled_symbol_table: 52e5122f749ac108f5c53b481886ab92185918e770714b01c42f339e5f489712
+          initial_ast: 6b1148feeddff414c9f68c99246cd506dbe9195701805ad86a48fa3a14baba66
+          unrolled_ast: 6b1148feeddff414c9f68c99246cd506dbe9195701805ad86a48fa3a14baba66
+          ssa_ast: 3e375cbca9880dc515ec9f6d8d74597a3ae47412876a0e227ef175f0eafed9c1
+          flattened_ast: 46bc0a697fdd71c1f11d77f2316741634c5356009c89d4a9148f954c845e1618
+          destructured_ast: a8e012d38d183720d972ff0be2b6ca37673db3d4b19e2c5dda0edb0626ec2496
+          inlined_ast: a8e012d38d183720d972ff0be2b6ca37673db3d4b19e2c5dda0edb0626ec2496
+          dce_ast: a8e012d38d183720d972ff0be2b6ca37673db3d4b19e2c5dda0edb0626ec2496
           bytecode: 312c25062c283bf27a955dc0d7035c166da12e5e40eb55b9e6572af8750e0474
           errors: ""
           warnings: ""