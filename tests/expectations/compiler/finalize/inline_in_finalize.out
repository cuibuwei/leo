--- conflicted
+++ resolved
@@ -3,30 +3,16 @@
 expectation: Pass
 outputs:
   - - compile:
-<<<<<<< HEAD
-        - initial_symbol_table: cfff1224954ed83993ea7795afaeb91f12fa8f2c3d8973e3b296a7d5da6d2ed5
-          type_checked_symbol_table: 201ce7f8a317e1b0e724ffcc6936a5663fa5cb4d1628826c1f42a1e3fa14a453
-          unrolled_symbol_table: 201ce7f8a317e1b0e724ffcc6936a5663fa5cb4d1628826c1f42a1e3fa14a453
-          initial_ast: 60c9f87cd4a9b5eb65547b16558d2fdc0d9eaba592d31300d7b191090cdcd152
-          unrolled_ast: 60c9f87cd4a9b5eb65547b16558d2fdc0d9eaba592d31300d7b191090cdcd152
-          ssa_ast: da8ea998b1ebcb90a9147c3e68d48b18c95409bcc6a82953125556ec37bb1b93
-          flattened_ast: ac21b2c6e5ac04ef4bc1c76019bef460fb468d4c7b8a2e430716416a87fd1b3f
-          destructured_ast: 67c12720c1344d1d9e0a9f3ee3bc76168694f6985a1737d5070c7dbc483ad939
-          inlined_ast: 189ca4b8577b38b59ca5060c2bf7f418551d9de97fcadecf6ca14620da4a03d5
-          dce_ast: 189ca4b8577b38b59ca5060c2bf7f418551d9de97fcadecf6ca14620da4a03d5
+        - initial_symbol_table: fb0001d10766e1e80dae4bf99d04f55b665a1c2aacad45bb2119a196421c4b34
+          type_checked_symbol_table: caed000f9d2ac04c9ed3021e0e0be005e82ed3b203802f5776b6d347725d57e1
+          unrolled_symbol_table: caed000f9d2ac04c9ed3021e0e0be005e82ed3b203802f5776b6d347725d57e1
+          initial_ast: 6053f22b3880d8dcaa68bfc5c9a885dd3731183dc51347d9ef635f14d2d6e261
+          unrolled_ast: 6053f22b3880d8dcaa68bfc5c9a885dd3731183dc51347d9ef635f14d2d6e261
+          ssa_ast: 7237836e0866d3a5c1dcf508cca22b22eaa3d76e4a16bcc107cac703b054a083
+          flattened_ast: 7856e0c4a21f29b3ff944903934344623f72620a473645e506aeba14ddde65d9
+          destructured_ast: 12c1feb1b13fd0ec9708c0608324bdf334c5a4dbaf221c539b44f24cdec08a26
+          inlined_ast: 6c54ef2fa42d781945f378dad07a0fd6051983477dbcbe2d3f792962d750ef77
+          dce_ast: 6c54ef2fa42d781945f378dad07a0fd6051983477dbcbe2d3f792962d750ef77
           bytecode: 2fb2571e88289773df76468e6470aba403dd4f3e8fd48ec3f25c650a54e6402f
-=======
-        - initial_symbol_table: cfdc68b6dad63fb147e463548e252a66774fac7d9402241e365525e258653a3b
-          type_checked_symbol_table: 4b7a7d73b4c4a937932d4b500d5414741330c5393a1174348d3dbc0e526fb5b7
-          unrolled_symbol_table: 4b7a7d73b4c4a937932d4b500d5414741330c5393a1174348d3dbc0e526fb5b7
-          initial_ast: 439dc6e864f8346a6d8d8d0d663b622523a4f4073e7f618f8a3b48af57751117
-          unrolled_ast: 439dc6e864f8346a6d8d8d0d663b622523a4f4073e7f618f8a3b48af57751117
-          ssa_ast: 1691648d977f1ed92edd89210e0e32beac43e921e61f097c9e2d48cdcb7a1c79
-          flattened_ast: 161e05f17750487cfcbe37b099a9ca694c90fd6d4de62b652dc0a3a28f906fd3
-          destructured_ast: fc770d497d05cf52fa18d8cae7a160d92f42b6e530412e943be032b57fde0333
-          inlined_ast: 1a8009ee940ed404ee0ec79951f2f6578c890d997c6f2bdbd6be07bf6cb83632
-          dce_ast: 1a8009ee940ed404ee0ec79951f2f6578c890d997c6f2bdbd6be07bf6cb83632
-          bytecode: 643990908e94b8c16515df0d5dcd64918c17b356ad82d652cd9d6504089c49f0
->>>>>>> 1d9197f4
           errors: ""
           warnings: ""