---
namespace: Compile
expectation: Pass
outputs:
  - - compile:
<<<<<<< HEAD
        - initial_symbol_table: 2188b44a0ff4222331bdcaa90c9d70a74eb48b1b0535a757a35fd5faa677d0f2
          type_checked_symbol_table: 91a40bd0037e6bef7c97d88106dba172887b6fd837398c83c8d11fb0a4e0f9a9
          unrolled_symbol_table: 91a40bd0037e6bef7c97d88106dba172887b6fd837398c83c8d11fb0a4e0f9a9
          initial_ast: aaf274df6005aacd81dec06a2d88fc1e58652c4847e81db717378de989c73c9d
          unrolled_ast: aaf274df6005aacd81dec06a2d88fc1e58652c4847e81db717378de989c73c9d
          ssa_ast: 30b8138520b23ccc39cc832ab51fa303bf6195fac8085a816102b0e752f03adf
          flattened_ast: a03aa2354ff6089efb32eead33067131e16c3cb30ef01ac6fc480c7e24551b67
          destructured_ast: f50b43e9def697e64b94a4e2076e43a043929fd3600421b2b51b7f0460b67e21
          inlined_ast: f50b43e9def697e64b94a4e2076e43a043929fd3600421b2b51b7f0460b67e21
          dce_ast: f50b43e9def697e64b94a4e2076e43a043929fd3600421b2b51b7f0460b67e21
=======
        - initial_symbol_table: 445785d7c96d57f0791b6155373ec014a6e84c5e4d97412da0d8891399842da9
          type_checked_symbol_table: e98cfd1ba40d21cd7be46718722da35ae5ff9e766c2fefa2160e2d314730e21e
          unrolled_symbol_table: e98cfd1ba40d21cd7be46718722da35ae5ff9e766c2fefa2160e2d314730e21e
          initial_ast: f759d8f15876e65114867f843df4bad0b22f179fcddd44d21994620b76d9eacc
          unrolled_ast: f759d8f15876e65114867f843df4bad0b22f179fcddd44d21994620b76d9eacc
          ssa_ast: 47dbc3414581857e0a355325a0bede921872798c4ae68768e8c3cb388a0f32ed
          flattened_ast: 3bcaa6c29b494ec9a4d787fb28cb495088bc4d31b291be570c2f38b193feb058
          destructured_ast: 38e0f18b29f2205c189500abcc235753208dbadf9f3b89379fd0614b4ee9ebd3
          inlined_ast: 38e0f18b29f2205c189500abcc235753208dbadf9f3b89379fd0614b4ee9ebd3
          dce_ast: 38e0f18b29f2205c189500abcc235753208dbadf9f3b89379fd0614b4ee9ebd3
>>>>>>> 1d9197f4
          bytecode: 651a250bda995df00cf3b4659d1ea35912ed94da32b5d487677dead9126b5d69
          errors: ""
          warnings: ""<|MERGE_RESOLUTION|>--- conflicted
+++ resolved
@@ -3,29 +3,16 @@
 expectation: Pass
 outputs:
   - - compile:
-<<<<<<< HEAD
-        - initial_symbol_table: 2188b44a0ff4222331bdcaa90c9d70a74eb48b1b0535a757a35fd5faa677d0f2
-          type_checked_symbol_table: 91a40bd0037e6bef7c97d88106dba172887b6fd837398c83c8d11fb0a4e0f9a9
-          unrolled_symbol_table: 91a40bd0037e6bef7c97d88106dba172887b6fd837398c83c8d11fb0a4e0f9a9
-          initial_ast: aaf274df6005aacd81dec06a2d88fc1e58652c4847e81db717378de989c73c9d
-          unrolled_ast: aaf274df6005aacd81dec06a2d88fc1e58652c4847e81db717378de989c73c9d
-          ssa_ast: 30b8138520b23ccc39cc832ab51fa303bf6195fac8085a816102b0e752f03adf
-          flattened_ast: a03aa2354ff6089efb32eead33067131e16c3cb30ef01ac6fc480c7e24551b67
-          destructured_ast: f50b43e9def697e64b94a4e2076e43a043929fd3600421b2b51b7f0460b67e21
-          inlined_ast: f50b43e9def697e64b94a4e2076e43a043929fd3600421b2b51b7f0460b67e21
-          dce_ast: f50b43e9def697e64b94a4e2076e43a043929fd3600421b2b51b7f0460b67e21
-=======
-        - initial_symbol_table: 445785d7c96d57f0791b6155373ec014a6e84c5e4d97412da0d8891399842da9
-          type_checked_symbol_table: e98cfd1ba40d21cd7be46718722da35ae5ff9e766c2fefa2160e2d314730e21e
-          unrolled_symbol_table: e98cfd1ba40d21cd7be46718722da35ae5ff9e766c2fefa2160e2d314730e21e
-          initial_ast: f759d8f15876e65114867f843df4bad0b22f179fcddd44d21994620b76d9eacc
-          unrolled_ast: f759d8f15876e65114867f843df4bad0b22f179fcddd44d21994620b76d9eacc
-          ssa_ast: 47dbc3414581857e0a355325a0bede921872798c4ae68768e8c3cb388a0f32ed
-          flattened_ast: 3bcaa6c29b494ec9a4d787fb28cb495088bc4d31b291be570c2f38b193feb058
-          destructured_ast: 38e0f18b29f2205c189500abcc235753208dbadf9f3b89379fd0614b4ee9ebd3
-          inlined_ast: 38e0f18b29f2205c189500abcc235753208dbadf9f3b89379fd0614b4ee9ebd3
-          dce_ast: 38e0f18b29f2205c189500abcc235753208dbadf9f3b89379fd0614b4ee9ebd3
->>>>>>> 1d9197f4
+        - initial_symbol_table: cd4ebade513aae8761f790956bbb0844fb86590191f420485545414b6d4fe56e
+          type_checked_symbol_table: 5c64b6460751bfe68a8fcc6ba0716161748a538d7d90ad9ce9b24933bb3d33fc
+          unrolled_symbol_table: 5c64b6460751bfe68a8fcc6ba0716161748a538d7d90ad9ce9b24933bb3d33fc
+          initial_ast: 9ecbc0015f69652e6708a84de2dd36d114b6832cd0703c9a4d1dcec6b3dc41c7
+          unrolled_ast: 9ecbc0015f69652e6708a84de2dd36d114b6832cd0703c9a4d1dcec6b3dc41c7
+          ssa_ast: 3b323cbbac9b545411df261c0b5e11f600b7f2419f69bfa4ec05bec5b49f9d06
+          flattened_ast: d3b2dc2367790c6ac743f182dadcf616ad0e05fdb1e91dea074251f8832a9c11
+          destructured_ast: 840adb8006f1cebf04b778bf3adb8169634b2f84221c528895c40ec40dd60cd3
+          inlined_ast: 840adb8006f1cebf04b778bf3adb8169634b2f84221c528895c40ec40dd60cd3
+          dce_ast: 840adb8006f1cebf04b778bf3adb8169634b2f84221c528895c40ec40dd60cd3
           bytecode: 651a250bda995df00cf3b4659d1ea35912ed94da32b5d487677dead9126b5d69
           errors: ""
           warnings: ""