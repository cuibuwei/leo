--- conflicted
+++ resolved
@@ -3,29 +3,16 @@
 expectation: Pass
 outputs:
   - - compile:
-<<<<<<< HEAD
-        - initial_symbol_table: 7007debebaa5f7e9740a711496ecc0bb7e72e7ef2d81f031c00c70a3e5ceeb8c
-          type_checked_symbol_table: 888c672247d32ce8e49b7d940bb57603eab0e7817f2a9e4c514cda560a456da7
-          unrolled_symbol_table: 888c672247d32ce8e49b7d940bb57603eab0e7817f2a9e4c514cda560a456da7
-          initial_ast: 7a332fc1982554487217740d1a693b80a30f1655cee66a426043eb2b524e9976
-          unrolled_ast: 7a332fc1982554487217740d1a693b80a30f1655cee66a426043eb2b524e9976
-          ssa_ast: 55974d58679932eadfb0648753a8b187e93a62f3c21e21d4618c7138d584434e
-          flattened_ast: f1cf587c0060c545b053ad73f70ee214411986bc9d74ea43ea959b5953d82068
-          destructured_ast: 67b3aaf0a2f2809d102ac889896300967f29a7b39e026fd56d4281834c3b6bc3
-          inlined_ast: 67b3aaf0a2f2809d102ac889896300967f29a7b39e026fd56d4281834c3b6bc3
-          dce_ast: 67b3aaf0a2f2809d102ac889896300967f29a7b39e026fd56d4281834c3b6bc3
-=======
-        - initial_symbol_table: 9ed872a6cb78d32145abbffcb8f84d548b4fa15ca0425f908c4787042bf4bec9
-          type_checked_symbol_table: 3a994d4801c7681c37d992da4913809b244eae5f66b4c0ff11064528c3c3aff2
-          unrolled_symbol_table: 3a994d4801c7681c37d992da4913809b244eae5f66b4c0ff11064528c3c3aff2
-          initial_ast: b1023e8343266e83f9fecd1732ff418ff6e061aa68963cadf804c60558dd9381
-          unrolled_ast: b1023e8343266e83f9fecd1732ff418ff6e061aa68963cadf804c60558dd9381
-          ssa_ast: b96bb1f6e9a9f3de2b48ad7967f9f441371f9cb78e1395b099dec1d6350cdf87
-          flattened_ast: a1b2e5121b0efd49a53c96fee37d9323eeccb06ed9f20a8af303f7a0f95bdb43
-          destructured_ast: 2ff3b8d0c47c90170ad2784c7221c321ac6929a1aa8a9eb022a26dcb43454b1f
-          inlined_ast: 2ff3b8d0c47c90170ad2784c7221c321ac6929a1aa8a9eb022a26dcb43454b1f
-          dce_ast: 2ff3b8d0c47c90170ad2784c7221c321ac6929a1aa8a9eb022a26dcb43454b1f
->>>>>>> 1d9197f4
+        - initial_symbol_table: bde0a1287d9a57131e4aae57135817efc1a5c4dbd6cfbd01aa42bfaa76592c2b
+          type_checked_symbol_table: f8b7932ac64dc4ba284ba3ad08944a37bee079bac412d529bc911bd4c196b7a6
+          unrolled_symbol_table: f8b7932ac64dc4ba284ba3ad08944a37bee079bac412d529bc911bd4c196b7a6
+          initial_ast: d5d2835847882ca6ba2d6547a2a814aac63115fd9b54776af8bbe1ad9dbc3fe0
+          unrolled_ast: d5d2835847882ca6ba2d6547a2a814aac63115fd9b54776af8bbe1ad9dbc3fe0
+          ssa_ast: 10521c62524e59467f6752f85253b2822b17be946fdbb3741fd3bc7cfd3bcc19
+          flattened_ast: 34afa866296c733203a8a2a35c2c628d00133b486ea0887bfdc2f85456fa0115
+          destructured_ast: 19bbfa9a0989b4be845614cc16d24de691c91f07f9a1d5bcf950b34737ed8fc7
+          inlined_ast: 19bbfa9a0989b4be845614cc16d24de691c91f07f9a1d5bcf950b34737ed8fc7
+          dce_ast: 19bbfa9a0989b4be845614cc16d24de691c91f07f9a1d5bcf950b34737ed8fc7
           bytecode: 7d4b43f8c90f7d5050fe8df5f3e44485187d882e4ecd4a9fcf9aae5ae14413df
           errors: ""
           warnings: ""