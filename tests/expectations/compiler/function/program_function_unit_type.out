--- conflicted
+++ resolved
@@ -3,29 +3,16 @@
 expectation: Pass
 outputs:
   - - compile:
-<<<<<<< HEAD
-        - initial_symbol_table: fc13bdde1a137e7830afea9101201b3bfeeb17c7fef3d35434cd38f2606caa4b
-          type_checked_symbol_table: c0c1df878b7bad602bfcd3f9e8be8485685986fbd451b8b41bb6a16e171b859e
-          unrolled_symbol_table: c0c1df878b7bad602bfcd3f9e8be8485685986fbd451b8b41bb6a16e171b859e
-          initial_ast: 20e7402cb8986e14a16e37c103d7f38b9b979fdca0436cc315c80c229ed90d61
-          unrolled_ast: 20e7402cb8986e14a16e37c103d7f38b9b979fdca0436cc315c80c229ed90d61
-          ssa_ast: 20e7402cb8986e14a16e37c103d7f38b9b979fdca0436cc315c80c229ed90d61
-          flattened_ast: 3c3edc53601c3a6382e1dc3b598c3e7cef75aa140fb92a8100eb38d153ec322a
-          destructured_ast: d816bd3278a5af867c500dc8e00cd7cd34a1db05fd067dd5a338e2666b5ccc0a
-          inlined_ast: d816bd3278a5af867c500dc8e00cd7cd34a1db05fd067dd5a338e2666b5ccc0a
-          dce_ast: d816bd3278a5af867c500dc8e00cd7cd34a1db05fd067dd5a338e2666b5ccc0a
-=======
-        - initial_symbol_table: e743c4195e34068fdfefa972d122c7fdcb90108b5cbd1bd32f1cc653b1c8c292
-          type_checked_symbol_table: e8a2289961ef16fad15b7a694de3bacc6d321274dfe851dff9a8fec06e389247
-          unrolled_symbol_table: e8a2289961ef16fad15b7a694de3bacc6d321274dfe851dff9a8fec06e389247
-          initial_ast: eed76f9c9b6fe47e2d7a4dc29f069631a8b8ae103f7f801884b5c0f9767b4299
-          unrolled_ast: eed76f9c9b6fe47e2d7a4dc29f069631a8b8ae103f7f801884b5c0f9767b4299
-          ssa_ast: eed76f9c9b6fe47e2d7a4dc29f069631a8b8ae103f7f801884b5c0f9767b4299
-          flattened_ast: c012d4a09520bf7a5c977f47c4f8f5e25a093ea607062eb1c2b8dd5864c70d10
-          destructured_ast: 4922dae871a03e6db1fb3c17eec02576752e11894437a1d99707599e1a62d680
-          inlined_ast: 4922dae871a03e6db1fb3c17eec02576752e11894437a1d99707599e1a62d680
-          dce_ast: 4922dae871a03e6db1fb3c17eec02576752e11894437a1d99707599e1a62d680
->>>>>>> 1d9197f4
+        - initial_symbol_table: ce97476c8da7e0efffa9ab3a4d3611af6b65ef13c1f585590d4872c923d6aaac
+          type_checked_symbol_table: a84c101446cad44493fd97e85264029a4d2722c6f421f73650926c43c5fc63a3
+          unrolled_symbol_table: a84c101446cad44493fd97e85264029a4d2722c6f421f73650926c43c5fc63a3
+          initial_ast: 9680aa7f92ec49edb01c6baba8fb8ae8249d0380e1703a4fdba7c67ba32ca232
+          unrolled_ast: 9680aa7f92ec49edb01c6baba8fb8ae8249d0380e1703a4fdba7c67ba32ca232
+          ssa_ast: 9680aa7f92ec49edb01c6baba8fb8ae8249d0380e1703a4fdba7c67ba32ca232
+          flattened_ast: d14b2e7ad66a2310192094a9e516901fa55ba3a7ffc2cfb1ff6cdbd184fbe0a8
+          destructured_ast: 7dd5bfbe242ced8d9d5319e72db8020e842ae8fd2695338e820f5827d03f1464
+          inlined_ast: 7dd5bfbe242ced8d9d5319e72db8020e842ae8fd2695338e820f5827d03f1464
+          dce_ast: 7dd5bfbe242ced8d9d5319e72db8020e842ae8fd2695338e820f5827d03f1464
           bytecode: 8ed93150ef7e3de74faaace88f995a65373e73428068d75142100775684d2fe7
           errors: ""
           warnings: ""