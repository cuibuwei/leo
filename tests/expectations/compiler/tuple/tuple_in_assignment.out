--- conflicted
+++ resolved
@@ -3,29 +3,16 @@
 expectation: Pass
 outputs:
   - - compile:
-<<<<<<< HEAD
-        - initial_symbol_table: be1c3a1e825b2a993de4d748b62e806ffebc1d0f593e4c28bb5cfb938e9fbbb2
-          type_checked_symbol_table: 40057f0926583ab6e7afffb71b27f1e111021ae7dd34efdbfcc8b5ea9bf92593
-          unrolled_symbol_table: 40057f0926583ab6e7afffb71b27f1e111021ae7dd34efdbfcc8b5ea9bf92593
-          initial_ast: b639b02096a876218388c5a35777bd59a0932eb16d18a3c6073ec0ab4108787c
-          unrolled_ast: b639b02096a876218388c5a35777bd59a0932eb16d18a3c6073ec0ab4108787c
-          ssa_ast: 0ac6215b9e70a4b1e1257456f4aaa959ef0728fcc72bc9bfb17262f62cf1a0b7
-          flattened_ast: 8d6afb7a824fc6483aed24940254725d461d5c35b2acac44b6f423ea319d19ed
-          destructured_ast: c303f6c85c98125084d9b37cb251502b7dd81ed884b115f17c755c9a9a194c26
-          inlined_ast: c303f6c85c98125084d9b37cb251502b7dd81ed884b115f17c755c9a9a194c26
-          dce_ast: 2d904ea24afd9e4a0594419bff0accb3d620d95893050630f0df2aa1f5c418f0
-=======
-        - initial_symbol_table: 631f273c78fb668f175646b4cc3f4bc6f9ff08b94f78f51d7edcf69f8c3baf42
-          type_checked_symbol_table: 063971c30a67e5d7ba43a6c692546482223f40d40eb4c4750ac01519740642fd
-          unrolled_symbol_table: 063971c30a67e5d7ba43a6c692546482223f40d40eb4c4750ac01519740642fd
-          initial_ast: c2272f572a1af3b62e4cc9a4011cd709950d2d5d88e0dc8c7a04a6d7b1f27219
-          unrolled_ast: c2272f572a1af3b62e4cc9a4011cd709950d2d5d88e0dc8c7a04a6d7b1f27219
-          ssa_ast: 1a4b701c1a82e8276fee49625885746b0a513c05278d0c92be220df8110d9256
-          flattened_ast: dab4d4fd1128e00bd3bc13966d38265a68d8ad462ef098ce99af7c523e47e298
-          destructured_ast: 53693bdef4102aed760afd585a853114145170395e7fc1c4918a2c6a0323ac48
-          inlined_ast: 53693bdef4102aed760afd585a853114145170395e7fc1c4918a2c6a0323ac48
-          dce_ast: 2b5bdc5631bc0694ee02ed7f93205c60e4d72d6d77585bdfcd2951682548c8f8
->>>>>>> 1d9197f4
+        - initial_symbol_table: cd1a6955665f14fd45fa3972a2ed55995bbd2649d48cd20fb8ef344753cd6d1a
+          type_checked_symbol_table: e4e2e9ef8e05f677fd8edbcbdc2f94f62f2206a4cdab45e9feb3dd9155ce8d50
+          unrolled_symbol_table: e4e2e9ef8e05f677fd8edbcbdc2f94f62f2206a4cdab45e9feb3dd9155ce8d50
+          initial_ast: 58135ff261cc746b5900469ced400c8dce6e30f753a4ab6b0b93cf928119b9e4
+          unrolled_ast: 58135ff261cc746b5900469ced400c8dce6e30f753a4ab6b0b93cf928119b9e4
+          ssa_ast: f9ac72939415349c29b89bfaaece6ca54cebb8d167f3417fc0ca4503c7ae6d0e
+          flattened_ast: e6ee7eebf86689080af2a309eda4eb0ea070312960247705e1f35229945148f0
+          destructured_ast: 669ed6d76abd9b2c27cd5b02ae9e26a22b83a820e41f9f1b92434cd411905906
+          inlined_ast: 669ed6d76abd9b2c27cd5b02ae9e26a22b83a820e41f9f1b92434cd411905906
+          dce_ast: f42036031402eb4b732c6f15ab92ae64b18d8bbf2541ac13713bc38fcbf90af7
           bytecode: e58af56a6497ae064f0ac928ee1f89df6f05c41482ef3619acbacd8f1dfae217
           errors: ""
           warnings: ""