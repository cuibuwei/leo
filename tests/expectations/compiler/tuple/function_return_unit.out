---
namespace: Compile
expectation: Pass
outputs:
  - - compile:
<<<<<<< HEAD
        - initial_symbol_table: d34930d89c8aec07c1d731374d33438d56bddf131e1082f1cb33a6bd0a051fe4
          type_checked_symbol_table: 566beb9020eb2831c03e33e9ccc57745a48e0d1e8da1bfc58728b540009a2241
          unrolled_symbol_table: 566beb9020eb2831c03e33e9ccc57745a48e0d1e8da1bfc58728b540009a2241
          initial_ast: 38c52463a4ea7bf50a58c0dcce2207a67285ecb1bada3cba00b440e4143e90c8
          unrolled_ast: 38c52463a4ea7bf50a58c0dcce2207a67285ecb1bada3cba00b440e4143e90c8
          ssa_ast: 38c52463a4ea7bf50a58c0dcce2207a67285ecb1bada3cba00b440e4143e90c8
          flattened_ast: 6488a50344b7bfcc72bd9bc1dc6f8bb6ba8c1100b62d90d9e4db03fc31e699a6
          destructured_ast: 08e8f00945489967c912f27ec19d92fd71188992b72391cefc3fcfce9f948052
          inlined_ast: 08e8f00945489967c912f27ec19d92fd71188992b72391cefc3fcfce9f948052
          dce_ast: 08e8f00945489967c912f27ec19d92fd71188992b72391cefc3fcfce9f948052
=======
        - initial_symbol_table: 5e4e97b35552c42bdc464f5491ec49637ea99f5b3154be4f5e4e9147282b7416
          type_checked_symbol_table: f4e822e683e33a9d4c1aa4d5f643b7db897ff64b24e75936f76233136469a36e
          unrolled_symbol_table: f4e822e683e33a9d4c1aa4d5f643b7db897ff64b24e75936f76233136469a36e
          initial_ast: a0aad6421b4d9f62472aee1fd4f4e9dc2647d0cc74cecf95921c570cbfae4249
          unrolled_ast: a0aad6421b4d9f62472aee1fd4f4e9dc2647d0cc74cecf95921c570cbfae4249
          ssa_ast: a0aad6421b4d9f62472aee1fd4f4e9dc2647d0cc74cecf95921c570cbfae4249
          flattened_ast: 648d7a1fc61567adea2210892e49149aef34af6a0e037066a1242f68d571b579
          destructured_ast: 7c59f69a922720be3f3d75af10671d0da10121edce3ab2c2bc09ad25781b95f5
          inlined_ast: 7c59f69a922720be3f3d75af10671d0da10121edce3ab2c2bc09ad25781b95f5
          dce_ast: 7c59f69a922720be3f3d75af10671d0da10121edce3ab2c2bc09ad25781b95f5
>>>>>>> 1d9197f4
          bytecode: e997c02547a6881722d6ea219cf748dd821a13a4a7f2e4063aad71bb683a94c2
          errors: ""
          warnings: ""<|MERGE_RESOLUTION|>--- conflicted
+++ resolved
@@ -3,29 +3,16 @@
 expectation: Pass
 outputs:
   - - compile:
-<<<<<<< HEAD
-        - initial_symbol_table: d34930d89c8aec07c1d731374d33438d56bddf131e1082f1cb33a6bd0a051fe4
-          type_checked_symbol_table: 566beb9020eb2831c03e33e9ccc57745a48e0d1e8da1bfc58728b540009a2241
-          unrolled_symbol_table: 566beb9020eb2831c03e33e9ccc57745a48e0d1e8da1bfc58728b540009a2241
-          initial_ast: 38c52463a4ea7bf50a58c0dcce2207a67285ecb1bada3cba00b440e4143e90c8
-          unrolled_ast: 38c52463a4ea7bf50a58c0dcce2207a67285ecb1bada3cba00b440e4143e90c8
-          ssa_ast: 38c52463a4ea7bf50a58c0dcce2207a67285ecb1bada3cba00b440e4143e90c8
-          flattened_ast: 6488a50344b7bfcc72bd9bc1dc6f8bb6ba8c1100b62d90d9e4db03fc31e699a6
-          destructured_ast: 08e8f00945489967c912f27ec19d92fd71188992b72391cefc3fcfce9f948052
-          inlined_ast: 08e8f00945489967c912f27ec19d92fd71188992b72391cefc3fcfce9f948052
-          dce_ast: 08e8f00945489967c912f27ec19d92fd71188992b72391cefc3fcfce9f948052
-=======
-        - initial_symbol_table: 5e4e97b35552c42bdc464f5491ec49637ea99f5b3154be4f5e4e9147282b7416
-          type_checked_symbol_table: f4e822e683e33a9d4c1aa4d5f643b7db897ff64b24e75936f76233136469a36e
-          unrolled_symbol_table: f4e822e683e33a9d4c1aa4d5f643b7db897ff64b24e75936f76233136469a36e
-          initial_ast: a0aad6421b4d9f62472aee1fd4f4e9dc2647d0cc74cecf95921c570cbfae4249
-          unrolled_ast: a0aad6421b4d9f62472aee1fd4f4e9dc2647d0cc74cecf95921c570cbfae4249
-          ssa_ast: a0aad6421b4d9f62472aee1fd4f4e9dc2647d0cc74cecf95921c570cbfae4249
-          flattened_ast: 648d7a1fc61567adea2210892e49149aef34af6a0e037066a1242f68d571b579
-          destructured_ast: 7c59f69a922720be3f3d75af10671d0da10121edce3ab2c2bc09ad25781b95f5
-          inlined_ast: 7c59f69a922720be3f3d75af10671d0da10121edce3ab2c2bc09ad25781b95f5
-          dce_ast: 7c59f69a922720be3f3d75af10671d0da10121edce3ab2c2bc09ad25781b95f5
->>>>>>> 1d9197f4
+        - initial_symbol_table: 462cd81513e909c609e0576e90c7597534b5344a5ed8e34dba5d31aff90a0bc4
+          type_checked_symbol_table: 623e5ab19827aca9f7189760af4e2126bbc139361d4686a3fc9f0c17ae068a90
+          unrolled_symbol_table: 623e5ab19827aca9f7189760af4e2126bbc139361d4686a3fc9f0c17ae068a90
+          initial_ast: a076b480260c5ea0ea36da0405e311ce0dd8bff6400243213a1c8e71296e54b2
+          unrolled_ast: a076b480260c5ea0ea36da0405e311ce0dd8bff6400243213a1c8e71296e54b2
+          ssa_ast: a076b480260c5ea0ea36da0405e311ce0dd8bff6400243213a1c8e71296e54b2
+          flattened_ast: fd15fe07e96f61c9936872758776ecf8efe6bd1a6eab93b9bddf4df0bc4ed47b
+          destructured_ast: 841ba7ea96bcdbceca1dd9d6d53676fb7a6aab7f9f46f8195d8725ab6927d149
+          inlined_ast: 841ba7ea96bcdbceca1dd9d6d53676fb7a6aab7f9f46f8195d8725ab6927d149
+          dce_ast: 841ba7ea96bcdbceca1dd9d6d53676fb7a6aab7f9f46f8195d8725ab6927d149
           bytecode: e997c02547a6881722d6ea219cf748dd821a13a4a7f2e4063aad71bb683a94c2
           errors: ""
           warnings: ""