---
namespace: Compile
expectation: Pass
outputs:
  - - compile:
<<<<<<< HEAD
        - initial_symbol_table: 0f5d36005197cb2fccb650b60da08e392ad4e36923fd4feb47db3a6fbb7a11de
          type_checked_symbol_table: b67f708cc4a8ce4a48b40eefd2c35bfdfc54b558566f9ffee5c211dfd489ef66
          unrolled_symbol_table: b67f708cc4a8ce4a48b40eefd2c35bfdfc54b558566f9ffee5c211dfd489ef66
          initial_ast: 81103907280756ecb0deb3eec74e5f4a0f78c6139d73192969b3d2b2d5644cbf
          unrolled_ast: 81103907280756ecb0deb3eec74e5f4a0f78c6139d73192969b3d2b2d5644cbf
          ssa_ast: 4fe02d2b1d8142f0e486d9e31cb25140efaaa3ad52abbe25e44966cca8bf3703
          flattened_ast: a4c94e4a18755da707cb53574197728fd213c880d7a9b2c8c8176436761f55f7
          destructured_ast: 895bf16a2b26d700ea03d118035a7162118ddd92a3df532ab7615888377862e8
          inlined_ast: 895bf16a2b26d700ea03d118035a7162118ddd92a3df532ab7615888377862e8
          dce_ast: b7ccd8f5f5e08cfe6ef8f9feeda2e6878c273d4f747ca587099e88d6c11ba043
=======
        - initial_symbol_table: c76280ef8b8dab4d05bd78867d20311f59ccc08ede7a9f225502bca134dab5b8
          type_checked_symbol_table: e1129b73e55f87f4532f6ee5f5d3807b61e698ad3d01d33b52d074f350808878
          unrolled_symbol_table: e1129b73e55f87f4532f6ee5f5d3807b61e698ad3d01d33b52d074f350808878
          initial_ast: 84e265d02a6603511c51b3fbced69b1e46cd040ed9a5ac635191e180951eb3ea
          unrolled_ast: 84e265d02a6603511c51b3fbced69b1e46cd040ed9a5ac635191e180951eb3ea
          ssa_ast: 6329d2727a4ac697d02f30dc457adbaa4e719fc20859ad78ad3ddec17323552b
          flattened_ast: d7d7b19939a97abcb3669a95160542339c583a3b2d0d96c487c73f1ef21f0b0a
          destructured_ast: 53ab6d93b3d03d8870a2167614c7d7fa27061b846a3d5386f0496e70f62bb6ae
          inlined_ast: 53ab6d93b3d03d8870a2167614c7d7fa27061b846a3d5386f0496e70f62bb6ae
          dce_ast: f2e3a492dee19cdd270d4935edcc393554619b4865312355c90b88463f8c15c5
>>>>>>> 1d9197f4
          bytecode: 2e3beeb8a0f7547611c2c519e43599ac9e5b7fafc215ee921eb500d921987252
          errors: ""
          warnings: ""<|MERGE_RESOLUTION|>--- conflicted
+++ resolved
@@ -3,29 +3,16 @@
 expectation: Pass
 outputs:
   - - compile:
-<<<<<<< HEAD
-        - initial_symbol_table: 0f5d36005197cb2fccb650b60da08e392ad4e36923fd4feb47db3a6fbb7a11de
-          type_checked_symbol_table: b67f708cc4a8ce4a48b40eefd2c35bfdfc54b558566f9ffee5c211dfd489ef66
-          unrolled_symbol_table: b67f708cc4a8ce4a48b40eefd2c35bfdfc54b558566f9ffee5c211dfd489ef66
-          initial_ast: 81103907280756ecb0deb3eec74e5f4a0f78c6139d73192969b3d2b2d5644cbf
-          unrolled_ast: 81103907280756ecb0deb3eec74e5f4a0f78c6139d73192969b3d2b2d5644cbf
-          ssa_ast: 4fe02d2b1d8142f0e486d9e31cb25140efaaa3ad52abbe25e44966cca8bf3703
-          flattened_ast: a4c94e4a18755da707cb53574197728fd213c880d7a9b2c8c8176436761f55f7
-          destructured_ast: 895bf16a2b26d700ea03d118035a7162118ddd92a3df532ab7615888377862e8
-          inlined_ast: 895bf16a2b26d700ea03d118035a7162118ddd92a3df532ab7615888377862e8
-          dce_ast: b7ccd8f5f5e08cfe6ef8f9feeda2e6878c273d4f747ca587099e88d6c11ba043
-=======
-        - initial_symbol_table: c76280ef8b8dab4d05bd78867d20311f59ccc08ede7a9f225502bca134dab5b8
-          type_checked_symbol_table: e1129b73e55f87f4532f6ee5f5d3807b61e698ad3d01d33b52d074f350808878
-          unrolled_symbol_table: e1129b73e55f87f4532f6ee5f5d3807b61e698ad3d01d33b52d074f350808878
-          initial_ast: 84e265d02a6603511c51b3fbced69b1e46cd040ed9a5ac635191e180951eb3ea
-          unrolled_ast: 84e265d02a6603511c51b3fbced69b1e46cd040ed9a5ac635191e180951eb3ea
-          ssa_ast: 6329d2727a4ac697d02f30dc457adbaa4e719fc20859ad78ad3ddec17323552b
-          flattened_ast: d7d7b19939a97abcb3669a95160542339c583a3b2d0d96c487c73f1ef21f0b0a
-          destructured_ast: 53ab6d93b3d03d8870a2167614c7d7fa27061b846a3d5386f0496e70f62bb6ae
-          inlined_ast: 53ab6d93b3d03d8870a2167614c7d7fa27061b846a3d5386f0496e70f62bb6ae
-          dce_ast: f2e3a492dee19cdd270d4935edcc393554619b4865312355c90b88463f8c15c5
->>>>>>> 1d9197f4
+        - initial_symbol_table: a32d8e2614c0c938f3045c99a5ae1a9435cd34da9c543bb2fd3b10e6128d9837
+          type_checked_symbol_table: 8afab6b4e6604768c1db1398838c274386d1b3d4b526967bd16c3d2222866519
+          unrolled_symbol_table: 8afab6b4e6604768c1db1398838c274386d1b3d4b526967bd16c3d2222866519
+          initial_ast: beee53c4cd112e3fe34b5ac6ccbdb75aa3d38725efdf995dec82999bfc6c452e
+          unrolled_ast: beee53c4cd112e3fe34b5ac6ccbdb75aa3d38725efdf995dec82999bfc6c452e
+          ssa_ast: 3dd36ceecf52b350f972a7ebb1642e613a4365f2f5c9b2b865793e224496cb35
+          flattened_ast: bf0b8e1bedc96e483eaede2f94e86b2a00c4e62dc8d755d484428d13785eb2ca
+          destructured_ast: ad51bec828f4c32267c81a68d04d26946ebfe498f8b689a738bc16f55e8278ef
+          inlined_ast: ad51bec828f4c32267c81a68d04d26946ebfe498f8b689a738bc16f55e8278ef
+          dce_ast: ac9bd5b10febf9c3e44d28b2cc377891165ba5a3cc4f8754b4b111647c7d82a4
           bytecode: 2e3beeb8a0f7547611c2c519e43599ac9e5b7fafc215ee921eb500d921987252
           errors: ""
           warnings: ""