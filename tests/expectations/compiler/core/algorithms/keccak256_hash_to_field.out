---
namespace: Compile
expectation: Pass
outputs:
  - - compile:
<<<<<<< HEAD
        - initial_symbol_table: 0f5d36005197cb2fccb650b60da08e392ad4e36923fd4feb47db3a6fbb7a11de
          type_checked_symbol_table: b67f708cc4a8ce4a48b40eefd2c35bfdfc54b558566f9ffee5c211dfd489ef66
          unrolled_symbol_table: b67f708cc4a8ce4a48b40eefd2c35bfdfc54b558566f9ffee5c211dfd489ef66
          initial_ast: d5cdd2c0ed0a3a7ca4183a11323d9fdbbd416ed4ad9a38603c031cb6eb9c2ee4
          unrolled_ast: d5cdd2c0ed0a3a7ca4183a11323d9fdbbd416ed4ad9a38603c031cb6eb9c2ee4
          ssa_ast: 11b8372d8821b315d8b64a5adaeae7f3867f33839d4c20ff8691c6972c82ce46
          flattened_ast: dbb50711d70701f5dd2b13d49a4a6c873981fc404c365026cf99392c19f284b0
          destructured_ast: 6bc004b2d1aac2a82ebfba5fef0de3016fd3878ddc91bb1ebc667ed722389203
          inlined_ast: 6bc004b2d1aac2a82ebfba5fef0de3016fd3878ddc91bb1ebc667ed722389203
          dce_ast: 3733db661dd6aed9a140c8dd2b6f5e72777a613c19c3befa34efb2ca8bc1ed22
=======
        - initial_symbol_table: c76280ef8b8dab4d05bd78867d20311f59ccc08ede7a9f225502bca134dab5b8
          type_checked_symbol_table: e1129b73e55f87f4532f6ee5f5d3807b61e698ad3d01d33b52d074f350808878
          unrolled_symbol_table: e1129b73e55f87f4532f6ee5f5d3807b61e698ad3d01d33b52d074f350808878
          initial_ast: 35933de019868cfb965952751bb45b93adad24374bbeaffd9b819439e9cfcf52
          unrolled_ast: 35933de019868cfb965952751bb45b93adad24374bbeaffd9b819439e9cfcf52
          ssa_ast: 9d6aee383e35ceb41da6c3679973ebb5f2e4f45515d2e5d050e0b23d071f624b
          flattened_ast: 8fc87511393a70d6b16c08efd5c59d802606527b6d93c960925a5b5c82b40ac1
          destructured_ast: 6825386c5851a983303ee4f19bf2d73e1b34b41f565a4bd596161a07e9b0515e
          inlined_ast: 6825386c5851a983303ee4f19bf2d73e1b34b41f565a4bd596161a07e9b0515e
          dce_ast: 2bcbf0e6ae1c74826031d3e33775aef53d24b79b505f0bb53d030d41756f772d
>>>>>>> 1d9197f4
          bytecode: 21736a09a94367a2bf017cd7dc7dade802a2f064f2343cd3d295eac4e3dca0ae
          errors: ""
          warnings: ""<|MERGE_RESOLUTION|>--- conflicted
+++ resolved
@@ -3,29 +3,16 @@
 expectation: Pass
 outputs:
   - - compile:
-<<<<<<< HEAD
-        - initial_symbol_table: 0f5d36005197cb2fccb650b60da08e392ad4e36923fd4feb47db3a6fbb7a11de
-          type_checked_symbol_table: b67f708cc4a8ce4a48b40eefd2c35bfdfc54b558566f9ffee5c211dfd489ef66
-          unrolled_symbol_table: b67f708cc4a8ce4a48b40eefd2c35bfdfc54b558566f9ffee5c211dfd489ef66
-          initial_ast: d5cdd2c0ed0a3a7ca4183a11323d9fdbbd416ed4ad9a38603c031cb6eb9c2ee4
-          unrolled_ast: d5cdd2c0ed0a3a7ca4183a11323d9fdbbd416ed4ad9a38603c031cb6eb9c2ee4
-          ssa_ast: 11b8372d8821b315d8b64a5adaeae7f3867f33839d4c20ff8691c6972c82ce46
-          flattened_ast: dbb50711d70701f5dd2b13d49a4a6c873981fc404c365026cf99392c19f284b0
-          destructured_ast: 6bc004b2d1aac2a82ebfba5fef0de3016fd3878ddc91bb1ebc667ed722389203
-          inlined_ast: 6bc004b2d1aac2a82ebfba5fef0de3016fd3878ddc91bb1ebc667ed722389203
-          dce_ast: 3733db661dd6aed9a140c8dd2b6f5e72777a613c19c3befa34efb2ca8bc1ed22
-=======
-        - initial_symbol_table: c76280ef8b8dab4d05bd78867d20311f59ccc08ede7a9f225502bca134dab5b8
-          type_checked_symbol_table: e1129b73e55f87f4532f6ee5f5d3807b61e698ad3d01d33b52d074f350808878
-          unrolled_symbol_table: e1129b73e55f87f4532f6ee5f5d3807b61e698ad3d01d33b52d074f350808878
-          initial_ast: 35933de019868cfb965952751bb45b93adad24374bbeaffd9b819439e9cfcf52
-          unrolled_ast: 35933de019868cfb965952751bb45b93adad24374bbeaffd9b819439e9cfcf52
-          ssa_ast: 9d6aee383e35ceb41da6c3679973ebb5f2e4f45515d2e5d050e0b23d071f624b
-          flattened_ast: 8fc87511393a70d6b16c08efd5c59d802606527b6d93c960925a5b5c82b40ac1
-          destructured_ast: 6825386c5851a983303ee4f19bf2d73e1b34b41f565a4bd596161a07e9b0515e
-          inlined_ast: 6825386c5851a983303ee4f19bf2d73e1b34b41f565a4bd596161a07e9b0515e
-          dce_ast: 2bcbf0e6ae1c74826031d3e33775aef53d24b79b505f0bb53d030d41756f772d
->>>>>>> 1d9197f4
+        - initial_symbol_table: a32d8e2614c0c938f3045c99a5ae1a9435cd34da9c543bb2fd3b10e6128d9837
+          type_checked_symbol_table: 8afab6b4e6604768c1db1398838c274386d1b3d4b526967bd16c3d2222866519
+          unrolled_symbol_table: 8afab6b4e6604768c1db1398838c274386d1b3d4b526967bd16c3d2222866519
+          initial_ast: cab8003802752190e7c4f2864bed533921b8b034aca69ac4bc5a1edb5106816c
+          unrolled_ast: cab8003802752190e7c4f2864bed533921b8b034aca69ac4bc5a1edb5106816c
+          ssa_ast: 5bdd56048fd9405a8be6ba13da095a65d23401228fbba4255cbca66ee3b176bf
+          flattened_ast: 3b3026b7cb6c0f1328e5337807edcbef13e062e4888b558be70c6a34239bbf5b
+          destructured_ast: c46cd7f928b22343ebd818d005154a5be3239f6df8f5b39088faf9ef5da472bb
+          inlined_ast: c46cd7f928b22343ebd818d005154a5be3239f6df8f5b39088faf9ef5da472bb
+          dce_ast: c6138cf41c4c2dd4bf099a4c16483f9c6b8e43d4c99623ccc8e77cc2c145934a
           bytecode: 21736a09a94367a2bf017cd7dc7dade802a2f064f2343cd3d295eac4e3dca0ae
           errors: ""
           warnings: ""