--- conflicted
+++ resolved
@@ -3,29 +3,16 @@
 expectation: Pass
 outputs:
   - - compile:
-<<<<<<< HEAD
-        - initial_symbol_table: cde267005ab63bbf7732222cdf11cba82760283e305d151eac86294c3ddeca5e
-          type_checked_symbol_table: 70b1f7d016f3e65d2902d20fab38f69924278f04173bdbd4d112e98f751fe32d
-          unrolled_symbol_table: 70b1f7d016f3e65d2902d20fab38f69924278f04173bdbd4d112e98f751fe32d
-          initial_ast: 8f6a835f79ffed646dcebae351d92a74721acb099caaf68e5c32c9e73bab8244
-          unrolled_ast: 8f6a835f79ffed646dcebae351d92a74721acb099caaf68e5c32c9e73bab8244
-          ssa_ast: e67087d3178e9114b14fd0552ecef96215eb34bb4593bc4fb5741312dbec5d62
-          flattened_ast: 19c9e325c532bd1b92b6d5b0188095a97f07ed73f56f1d67e092e143be41bad0
-          destructured_ast: 012e565494427971704c3b7a37ed036f9f9e60e588774cbbfe6a99f71428193d
-          inlined_ast: 012e565494427971704c3b7a37ed036f9f9e60e588774cbbfe6a99f71428193d
-          dce_ast: bfb362ea40b226c16e2986acfc87d0d4920dc5525b72d4efb99d5e337ba671a7
-=======
-        - initial_symbol_table: 060fc20ea7dd04712b9e2b3488a4a6d3e6281973dd38a8d3e53663648b433ef3
-          type_checked_symbol_table: 5db93764c7db085c6e9ea6b1537335abad1a01c43b783684a6f11eb8e404fed8
-          unrolled_symbol_table: 5db93764c7db085c6e9ea6b1537335abad1a01c43b783684a6f11eb8e404fed8
-          initial_ast: aa4d2720b65d26063107157535b8f878263d32537bf2827527e3192685397238
-          unrolled_ast: aa4d2720b65d26063107157535b8f878263d32537bf2827527e3192685397238
-          ssa_ast: 80ad5831fb464b0d6eb2cff966c85a0ef185b28f488d187e2f5f858cb26b4bba
-          flattened_ast: 014992495f655668637b283c83604f2ceea0041f46c2e8b3a05d9884da3abc05
-          destructured_ast: 1efb3c58ddfe606d3513297f70c3b197b9f4009f34d3c3d27f40b6b0d7a6b16e
-          inlined_ast: 1efb3c58ddfe606d3513297f70c3b197b9f4009f34d3c3d27f40b6b0d7a6b16e
-          dce_ast: ce5337e81f564298a463e462ab95fdadac55e3980b7fa38bc49c9667d5ca931c
->>>>>>> 1d9197f4
+        - initial_symbol_table: 35faa74f7e63d6091fd26297a05671a6c5f428a70d5a37eb6e66a0b3600114d5
+          type_checked_symbol_table: 95144067dd9f17706ebab908322cdd2ba6e86ca14fa23e543205a1ffa98dd4ad
+          unrolled_symbol_table: 95144067dd9f17706ebab908322cdd2ba6e86ca14fa23e543205a1ffa98dd4ad
+          initial_ast: f405095809db6c091f111abe5150dd9006a07cd0f132f06b27a2a8b508358e18
+          unrolled_ast: f405095809db6c091f111abe5150dd9006a07cd0f132f06b27a2a8b508358e18
+          ssa_ast: 18e01f5084ba96a39dc25e18c44d911be333b8e9580dfd595f1de026582e9c19
+          flattened_ast: fa21a9ca89789634065434f5ebc78410950a531176db8a832c7cc67d5a8f54a5
+          destructured_ast: 1bc4d9e39e98ef64605bb826914d34a4396b47a08fc6fa8160d4441355e64893
+          inlined_ast: 1bc4d9e39e98ef64605bb826914d34a4396b47a08fc6fa8160d4441355e64893
+          dce_ast: 0d3f409259a87700f5d103681faecd747c6aeb3f4f1d614dfa45ea2910b65f02
           bytecode: 16448534dab09040c482f623815abdd0bd2e330d2cb99bc095142027c80e9bf0
           errors: ""
           warnings: ""