---
namespace: Compile
expectation: Pass
outputs:
  - - compile:
<<<<<<< HEAD
        - initial_symbol_table: cde267005ab63bbf7732222cdf11cba82760283e305d151eac86294c3ddeca5e
          type_checked_symbol_table: 70b1f7d016f3e65d2902d20fab38f69924278f04173bdbd4d112e98f751fe32d
          unrolled_symbol_table: 70b1f7d016f3e65d2902d20fab38f69924278f04173bdbd4d112e98f751fe32d
          initial_ast: df04c87fe6445c001c5f926a0ce155700e97f4aa655f48e4fb00092d54d6064f
          unrolled_ast: df04c87fe6445c001c5f926a0ce155700e97f4aa655f48e4fb00092d54d6064f
          ssa_ast: ac7de5d821d23c2792e305bc56089ef4fe1e3ad9151c9f7298041efbd660320a
          flattened_ast: de006e636f0e7bc76ccc79dc6f4af8871c60c6c7e2eb48771c136840e34bccf7
          destructured_ast: c1b9aee83c550d4189d74dd721bae089b72eeca43778e51001e21f6488df2fad
          inlined_ast: c1b9aee83c550d4189d74dd721bae089b72eeca43778e51001e21f6488df2fad
          dce_ast: c6eca166ee4627c83a092ab686b3a631cf7b0b6ef16eed1e9ffea1e603869d71
=======
        - initial_symbol_table: 060fc20ea7dd04712b9e2b3488a4a6d3e6281973dd38a8d3e53663648b433ef3
          type_checked_symbol_table: 5db93764c7db085c6e9ea6b1537335abad1a01c43b783684a6f11eb8e404fed8
          unrolled_symbol_table: 5db93764c7db085c6e9ea6b1537335abad1a01c43b783684a6f11eb8e404fed8
          initial_ast: e6120040a3854839972a9fe6200e26a721a697d12f1d4c157cd437c9b04ec49e
          unrolled_ast: e6120040a3854839972a9fe6200e26a721a697d12f1d4c157cd437c9b04ec49e
          ssa_ast: 18f84149f0727ee01c4f74264580772e2266f25d54e5222a2119d8963920ffd0
          flattened_ast: a81beef85000525a1e8e0d962d6d7e8d34c32892ad332ea49847ef99104ce2ea
          destructured_ast: 5a29b0fb615fa49889ddec1333ee108535810c2c38af4b118eee5ddd0cb6f415
          inlined_ast: 5a29b0fb615fa49889ddec1333ee108535810c2c38af4b118eee5ddd0cb6f415
          dce_ast: 7b3d29235ede864af6fb540234fb65079f515ba17c08a2dbf5a00db3a96e9ecf
>>>>>>> 1d9197f4
          bytecode: 9600a008a2a7ac916f8e19cd292c150bf1474805e87b407c17fc2e079013c356
          errors: ""
          warnings: ""<|MERGE_RESOLUTION|>--- conflicted
+++ resolved
@@ -3,29 +3,16 @@
 expectation: Pass
 outputs:
   - - compile:
-<<<<<<< HEAD
-        - initial_symbol_table: cde267005ab63bbf7732222cdf11cba82760283e305d151eac86294c3ddeca5e
-          type_checked_symbol_table: 70b1f7d016f3e65d2902d20fab38f69924278f04173bdbd4d112e98f751fe32d
-          unrolled_symbol_table: 70b1f7d016f3e65d2902d20fab38f69924278f04173bdbd4d112e98f751fe32d
-          initial_ast: df04c87fe6445c001c5f926a0ce155700e97f4aa655f48e4fb00092d54d6064f
-          unrolled_ast: df04c87fe6445c001c5f926a0ce155700e97f4aa655f48e4fb00092d54d6064f
-          ssa_ast: ac7de5d821d23c2792e305bc56089ef4fe1e3ad9151c9f7298041efbd660320a
-          flattened_ast: de006e636f0e7bc76ccc79dc6f4af8871c60c6c7e2eb48771c136840e34bccf7
-          destructured_ast: c1b9aee83c550d4189d74dd721bae089b72eeca43778e51001e21f6488df2fad
-          inlined_ast: c1b9aee83c550d4189d74dd721bae089b72eeca43778e51001e21f6488df2fad
-          dce_ast: c6eca166ee4627c83a092ab686b3a631cf7b0b6ef16eed1e9ffea1e603869d71
-=======
-        - initial_symbol_table: 060fc20ea7dd04712b9e2b3488a4a6d3e6281973dd38a8d3e53663648b433ef3
-          type_checked_symbol_table: 5db93764c7db085c6e9ea6b1537335abad1a01c43b783684a6f11eb8e404fed8
-          unrolled_symbol_table: 5db93764c7db085c6e9ea6b1537335abad1a01c43b783684a6f11eb8e404fed8
-          initial_ast: e6120040a3854839972a9fe6200e26a721a697d12f1d4c157cd437c9b04ec49e
-          unrolled_ast: e6120040a3854839972a9fe6200e26a721a697d12f1d4c157cd437c9b04ec49e
-          ssa_ast: 18f84149f0727ee01c4f74264580772e2266f25d54e5222a2119d8963920ffd0
-          flattened_ast: a81beef85000525a1e8e0d962d6d7e8d34c32892ad332ea49847ef99104ce2ea
-          destructured_ast: 5a29b0fb615fa49889ddec1333ee108535810c2c38af4b118eee5ddd0cb6f415
-          inlined_ast: 5a29b0fb615fa49889ddec1333ee108535810c2c38af4b118eee5ddd0cb6f415
-          dce_ast: 7b3d29235ede864af6fb540234fb65079f515ba17c08a2dbf5a00db3a96e9ecf
->>>>>>> 1d9197f4
+        - initial_symbol_table: 35faa74f7e63d6091fd26297a05671a6c5f428a70d5a37eb6e66a0b3600114d5
+          type_checked_symbol_table: 95144067dd9f17706ebab908322cdd2ba6e86ca14fa23e543205a1ffa98dd4ad
+          unrolled_symbol_table: 95144067dd9f17706ebab908322cdd2ba6e86ca14fa23e543205a1ffa98dd4ad
+          initial_ast: e10a17cee32002ee90af585238e7c8914f00e482cd0d16dd9ce0c4932f6cf237
+          unrolled_ast: e10a17cee32002ee90af585238e7c8914f00e482cd0d16dd9ce0c4932f6cf237
+          ssa_ast: cbdbae9ded78ba4c9e353a8795c02d396ddc90d04f6eb8651fd0b82c3ed2a529
+          flattened_ast: 77c31c1bd65c16de70a8c6dd4b55a1ae0e25baedef73310d782fbc1dc40b68c6
+          destructured_ast: 9d8bc44994d4940dd89fdbbd342a2268ac0a32272606075d79cf01780e7fdf75
+          inlined_ast: 9d8bc44994d4940dd89fdbbd342a2268ac0a32272606075d79cf01780e7fdf75
+          dce_ast: 6cff51e721f3bc1189183bbeedd73c075e553191f808a7ddc4a55082239df45e
           bytecode: 9600a008a2a7ac916f8e19cd292c150bf1474805e87b407c17fc2e079013c356
           errors: ""
           warnings: ""