---
namespace: Compile
expectation: Pass
outputs:
  - - compile:
<<<<<<< HEAD
        - initial_symbol_table: bf263d04fc2a6ac36471c659256e5478fdf34037fdce7f864e8b162ff591efc1
          type_checked_symbol_table: 53bf621a0d188b44634e3178e7de4ba51612d1f857927d994e2d44ffe1e9b8b3
          unrolled_symbol_table: 53bf621a0d188b44634e3178e7de4ba51612d1f857927d994e2d44ffe1e9b8b3
          initial_ast: 753695dfad18f1c38b75cabe32181613a3eff55d005eeb61f7a04eaaaf708d9c
          unrolled_ast: 753695dfad18f1c38b75cabe32181613a3eff55d005eeb61f7a04eaaaf708d9c
          ssa_ast: 0f3798aaf7316e03c71623c19eb71f6c97849d341eb3e701bb0fd506c129c54f
          flattened_ast: 52f2e63a42eb5ea63c4773c4341f7163de1c7e6d3c6fe15e6d8d4d6d3f95ce91
          destructured_ast: 4bbf8f0c1381c43fe4fe4aab64919f4deca4d9b754ec971e621fbca2c45181c7
          inlined_ast: 4bbf8f0c1381c43fe4fe4aab64919f4deca4d9b754ec971e621fbca2c45181c7
          dce_ast: e60308647d9c860f6de6bfbb359d13d289db7d9fdd56a425d3fdcd4719a51a26
=======
        - initial_symbol_table: e9e48a0700cfed44835ab006091ceacca0833e1f82a9ef286a763fed6e79dc5b
          type_checked_symbol_table: bd4278ba6d86946ca6487d2eeea6b13e03b6dadf393aef426e6dd025f67be10f
          unrolled_symbol_table: bd4278ba6d86946ca6487d2eeea6b13e03b6dadf393aef426e6dd025f67be10f
          initial_ast: 4dc388442c7495e99aa85eace49186adbfaf3e020ee914a9616d2b8d4690edb3
          unrolled_ast: 4dc388442c7495e99aa85eace49186adbfaf3e020ee914a9616d2b8d4690edb3
          ssa_ast: 5d3bdfb14cbda5b9f4a4cb51f9eebeda5f7fcafb7a5be66a38066c6309615ed4
          flattened_ast: f7948c94238829a4290aaa2be9c43af5dcfffa53ab6e04dbf9712d2fa388e15d
          destructured_ast: 3059875b4fde5dc9316b67163a65ff4f7e20bc240dd94dc845d11a805df8409f
          inlined_ast: 3059875b4fde5dc9316b67163a65ff4f7e20bc240dd94dc845d11a805df8409f
          dce_ast: 1eb3cdd28721b7b3720151888956c3e679b51e17e3d707eb4885aee2c5fce06c
>>>>>>> 1d9197f4
          bytecode: d7b1e51dba2a0e4e06e66b15ff10ea2c3d799073949f6b155489a46bbae70395
          errors: ""
          warnings: ""<|MERGE_RESOLUTION|>--- conflicted
+++ resolved
@@ -3,29 +3,16 @@
 expectation: Pass
 outputs:
   - - compile:
-<<<<<<< HEAD
-        - initial_symbol_table: bf263d04fc2a6ac36471c659256e5478fdf34037fdce7f864e8b162ff591efc1
-          type_checked_symbol_table: 53bf621a0d188b44634e3178e7de4ba51612d1f857927d994e2d44ffe1e9b8b3
-          unrolled_symbol_table: 53bf621a0d188b44634e3178e7de4ba51612d1f857927d994e2d44ffe1e9b8b3
-          initial_ast: 753695dfad18f1c38b75cabe32181613a3eff55d005eeb61f7a04eaaaf708d9c
-          unrolled_ast: 753695dfad18f1c38b75cabe32181613a3eff55d005eeb61f7a04eaaaf708d9c
-          ssa_ast: 0f3798aaf7316e03c71623c19eb71f6c97849d341eb3e701bb0fd506c129c54f
-          flattened_ast: 52f2e63a42eb5ea63c4773c4341f7163de1c7e6d3c6fe15e6d8d4d6d3f95ce91
-          destructured_ast: 4bbf8f0c1381c43fe4fe4aab64919f4deca4d9b754ec971e621fbca2c45181c7
-          inlined_ast: 4bbf8f0c1381c43fe4fe4aab64919f4deca4d9b754ec971e621fbca2c45181c7
-          dce_ast: e60308647d9c860f6de6bfbb359d13d289db7d9fdd56a425d3fdcd4719a51a26
-=======
-        - initial_symbol_table: e9e48a0700cfed44835ab006091ceacca0833e1f82a9ef286a763fed6e79dc5b
-          type_checked_symbol_table: bd4278ba6d86946ca6487d2eeea6b13e03b6dadf393aef426e6dd025f67be10f
-          unrolled_symbol_table: bd4278ba6d86946ca6487d2eeea6b13e03b6dadf393aef426e6dd025f67be10f
-          initial_ast: 4dc388442c7495e99aa85eace49186adbfaf3e020ee914a9616d2b8d4690edb3
-          unrolled_ast: 4dc388442c7495e99aa85eace49186adbfaf3e020ee914a9616d2b8d4690edb3
-          ssa_ast: 5d3bdfb14cbda5b9f4a4cb51f9eebeda5f7fcafb7a5be66a38066c6309615ed4
-          flattened_ast: f7948c94238829a4290aaa2be9c43af5dcfffa53ab6e04dbf9712d2fa388e15d
-          destructured_ast: 3059875b4fde5dc9316b67163a65ff4f7e20bc240dd94dc845d11a805df8409f
-          inlined_ast: 3059875b4fde5dc9316b67163a65ff4f7e20bc240dd94dc845d11a805df8409f
-          dce_ast: 1eb3cdd28721b7b3720151888956c3e679b51e17e3d707eb4885aee2c5fce06c
->>>>>>> 1d9197f4
+        - initial_symbol_table: 14d8cd29379818c60cbbcb22e1e328085dbda631550b835594a3d642e1c7429d
+          type_checked_symbol_table: 17206c185dad1a3efcd80ea8b4e893b514257beb3d9fcadbdd75aef58977d795
+          unrolled_symbol_table: 17206c185dad1a3efcd80ea8b4e893b514257beb3d9fcadbdd75aef58977d795
+          initial_ast: 5a498c7969381b7386bca021146a670dee84f2cd0e42803b41fe0ac878845ec2
+          unrolled_ast: 5a498c7969381b7386bca021146a670dee84f2cd0e42803b41fe0ac878845ec2
+          ssa_ast: 48a81d35f8ade04fcc8abfea8a8a5282e00a8468162071461ec8f2ace0864975
+          flattened_ast: 25edbb4bb70f5695de03e17b5c57a3781eab459ea9fbaa133b43b158a8b270cf
+          destructured_ast: 2ab891b1d88e0bc1e0603597f0e9f4bbaf4e62a94529248c783c598fb3d6acf5
+          inlined_ast: 2ab891b1d88e0bc1e0603597f0e9f4bbaf4e62a94529248c783c598fb3d6acf5
+          dce_ast: 5e9d256dc258a1b0de3504b957b747fef66c641b28a7649fce7d01b2c172e088
           bytecode: d7b1e51dba2a0e4e06e66b15ff10ea2c3d799073949f6b155489a46bbae70395
           errors: ""
           warnings: ""