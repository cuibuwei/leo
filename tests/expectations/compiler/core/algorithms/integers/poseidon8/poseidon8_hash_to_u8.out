---
namespace: Compile
expectation: Pass
outputs:
  - - compile:
<<<<<<< HEAD
        - initial_symbol_table: 6f3b0bb827fe9e0527663a89ab2bb176631983eb7f66fc71c01437d229aab92f
          type_checked_symbol_table: 469c1b2c9bd2ca9d2a8bfdd68f3fdf29988d0ada94149ec8cb650ec3ff419534
          unrolled_symbol_table: 469c1b2c9bd2ca9d2a8bfdd68f3fdf29988d0ada94149ec8cb650ec3ff419534
          initial_ast: ce8696c336175e2e66a5d2cc722a5db3de1f5aa48f15bfc5e329118286791bea
          unrolled_ast: ce8696c336175e2e66a5d2cc722a5db3de1f5aa48f15bfc5e329118286791bea
          ssa_ast: 8e2d4ab0946ebcd57aee82edb0a015b47beb902106558436e55375b5b4c0d5a9
          flattened_ast: 25887e73d4775d62ab61b5eec04d11d25e762ce710b831b6f87b4eb2be543402
          destructured_ast: 4dc49eed81e2c55765bf9baa4d51d1d1829df2405080188393220138a6df0bed
          inlined_ast: 4dc49eed81e2c55765bf9baa4d51d1d1829df2405080188393220138a6df0bed
          dce_ast: 3cbc6994f11b13a93d97bde65eb8eb6244f277ac11768988269c14bef9c134a9
=======
        - initial_symbol_table: 4eb5c887deb4c5b6d4d22fae5a2e104c70698503d02fddeea0bdf4a79e1e58d3
          type_checked_symbol_table: 8de2e812a3afbc48e16e2b6aa85b1d3b5226bad20456b1215c01fcebb64bd3a7
          unrolled_symbol_table: 8de2e812a3afbc48e16e2b6aa85b1d3b5226bad20456b1215c01fcebb64bd3a7
          initial_ast: 502fc89c3f8deaa3f3af9218887f52b0ba51e09afaef585713d0a07f774c784b
          unrolled_ast: 502fc89c3f8deaa3f3af9218887f52b0ba51e09afaef585713d0a07f774c784b
          ssa_ast: bafa4b205e766ee91352c34a05c18665110b205a9a9c92085b7fe74c60d86070
          flattened_ast: b3e002e06980d88290c10732871cd672db98bcce6ae91302fdff3edc627c0095
          destructured_ast: 4f8added6f0b3de92fa0cb2e954a7f2b1a0d0495b8d51836fe049fe25841506a
          inlined_ast: 4f8added6f0b3de92fa0cb2e954a7f2b1a0d0495b8d51836fe049fe25841506a
          dce_ast: b770918d9634cac6969f033e77e704a97818c5f7a890bfbf383df001d1ba43fc
>>>>>>> 1d9197f4
          bytecode: 490f1367d32747ffc240c1b2a165f85ca487e65d00e2efee5d784e643213ce20
          errors: ""
          warnings: ""<|MERGE_RESOLUTION|>--- conflicted
+++ resolved
@@ -3,29 +3,16 @@
 expectation: Pass
 outputs:
   - - compile:
-<<<<<<< HEAD
-        - initial_symbol_table: 6f3b0bb827fe9e0527663a89ab2bb176631983eb7f66fc71c01437d229aab92f
-          type_checked_symbol_table: 469c1b2c9bd2ca9d2a8bfdd68f3fdf29988d0ada94149ec8cb650ec3ff419534
-          unrolled_symbol_table: 469c1b2c9bd2ca9d2a8bfdd68f3fdf29988d0ada94149ec8cb650ec3ff419534
-          initial_ast: ce8696c336175e2e66a5d2cc722a5db3de1f5aa48f15bfc5e329118286791bea
-          unrolled_ast: ce8696c336175e2e66a5d2cc722a5db3de1f5aa48f15bfc5e329118286791bea
-          ssa_ast: 8e2d4ab0946ebcd57aee82edb0a015b47beb902106558436e55375b5b4c0d5a9
-          flattened_ast: 25887e73d4775d62ab61b5eec04d11d25e762ce710b831b6f87b4eb2be543402
-          destructured_ast: 4dc49eed81e2c55765bf9baa4d51d1d1829df2405080188393220138a6df0bed
-          inlined_ast: 4dc49eed81e2c55765bf9baa4d51d1d1829df2405080188393220138a6df0bed
-          dce_ast: 3cbc6994f11b13a93d97bde65eb8eb6244f277ac11768988269c14bef9c134a9
-=======
-        - initial_symbol_table: 4eb5c887deb4c5b6d4d22fae5a2e104c70698503d02fddeea0bdf4a79e1e58d3
-          type_checked_symbol_table: 8de2e812a3afbc48e16e2b6aa85b1d3b5226bad20456b1215c01fcebb64bd3a7
-          unrolled_symbol_table: 8de2e812a3afbc48e16e2b6aa85b1d3b5226bad20456b1215c01fcebb64bd3a7
-          initial_ast: 502fc89c3f8deaa3f3af9218887f52b0ba51e09afaef585713d0a07f774c784b
-          unrolled_ast: 502fc89c3f8deaa3f3af9218887f52b0ba51e09afaef585713d0a07f774c784b
-          ssa_ast: bafa4b205e766ee91352c34a05c18665110b205a9a9c92085b7fe74c60d86070
-          flattened_ast: b3e002e06980d88290c10732871cd672db98bcce6ae91302fdff3edc627c0095
-          destructured_ast: 4f8added6f0b3de92fa0cb2e954a7f2b1a0d0495b8d51836fe049fe25841506a
-          inlined_ast: 4f8added6f0b3de92fa0cb2e954a7f2b1a0d0495b8d51836fe049fe25841506a
-          dce_ast: b770918d9634cac6969f033e77e704a97818c5f7a890bfbf383df001d1ba43fc
->>>>>>> 1d9197f4
+        - initial_symbol_table: 391de5af6b91cae5fbb201a707cc98446504bbc30ae475acb466a319950f7932
+          type_checked_symbol_table: 95d8f88b149e8d93790e8fbfc820b28c800fbc5a32a92cbcacf9fe7b0fe131d8
+          unrolled_symbol_table: 95d8f88b149e8d93790e8fbfc820b28c800fbc5a32a92cbcacf9fe7b0fe131d8
+          initial_ast: d1ece7284dfd737c90106d9e554b11831875e95935c645d35ffca94dcf45a179
+          unrolled_ast: d1ece7284dfd737c90106d9e554b11831875e95935c645d35ffca94dcf45a179
+          ssa_ast: 572e636cd581d90be6b1d5a08f5f02466ff1c5394f5d98b5c74c7afd5a931370
+          flattened_ast: 9b5b0c6486ca3cdaf2f5f5f1cea4a3ab1e3e5a7b3047b18e432592f55ea6e5dd
+          destructured_ast: d523fb4308702f3215b8087018a9b4086588cc30c3c9a57e07fdb429d3d02329
+          inlined_ast: d523fb4308702f3215b8087018a9b4086588cc30c3c9a57e07fdb429d3d02329
+          dce_ast: 3aba054ea095cb9d74fd8950afcaf488c47bb65e5661e04aee2fa9cb399b3f62
           bytecode: 490f1367d32747ffc240c1b2a165f85ca487e65d00e2efee5d784e643213ce20
           errors: ""
           warnings: ""