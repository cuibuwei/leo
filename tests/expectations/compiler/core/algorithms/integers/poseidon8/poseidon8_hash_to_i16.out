---
namespace: Compile
expectation: Pass
outputs:
  - - compile:
<<<<<<< HEAD
        - initial_symbol_table: 290d40a093afd471bc1d3a52c29e2e26e92306eb875e45a0f4331fb42b9ce0f0
          type_checked_symbol_table: 53cd6927f60374950c3d2059d575bd1ca571cba352ad61b93ee8ef0f3dd17d88
          unrolled_symbol_table: 53cd6927f60374950c3d2059d575bd1ca571cba352ad61b93ee8ef0f3dd17d88
          initial_ast: de1a83d99fc584639956d8e6bc7ce0606225b70972991dbcd9feb3267098a94f
          unrolled_ast: de1a83d99fc584639956d8e6bc7ce0606225b70972991dbcd9feb3267098a94f
          ssa_ast: 0db1603e018e437dfba071d33b209e7abf5351b6068cc1fc812aae9cdc6506e9
          flattened_ast: a4494837127b80266034ae8b73c1a07537116c4dc63744d37197786a3018776a
          destructured_ast: 3105dd40401ad575a31dc507a0dde6d2accf12de474f13e02d16bbddc16b64f8
          inlined_ast: 3105dd40401ad575a31dc507a0dde6d2accf12de474f13e02d16bbddc16b64f8
          dce_ast: 834cb85d34a68beacaa4f59b37a16135e86eca68b63dfc194469d4a2044156fc
=======
        - initial_symbol_table: e9376599041e21fade8cd887dcdb2fac09dc6cc6bacccf9a1db45952620e4b1f
          type_checked_symbol_table: 75b388c8c7585deaa1fcbb8a7d645ece4b9adda46cda288a55c564d30b567092
          unrolled_symbol_table: 75b388c8c7585deaa1fcbb8a7d645ece4b9adda46cda288a55c564d30b567092
          initial_ast: 9d03b8f0d2b52762ae14eb23c9ca4e837b89b7e551e27fdad0688fde8e295071
          unrolled_ast: 9d03b8f0d2b52762ae14eb23c9ca4e837b89b7e551e27fdad0688fde8e295071
          ssa_ast: 6ab426107673fd8f192ecfe31da9026b9e5195968f4c91611671caf4df2a27bd
          flattened_ast: 7c5f5306e0d9551b1491d3bbed0e5aa868b8780b1528e707a28c3658a0fc0b08
          destructured_ast: 6878c18f79fd753a3a99f9f4ae9840f64a15c94618a79c67854e04ab08885931
          inlined_ast: 6878c18f79fd753a3a99f9f4ae9840f64a15c94618a79c67854e04ab08885931
          dce_ast: 6e58b9e413751de68401a6d831c76afe23846c108dd6724e0da26c333e5ce11e
>>>>>>> 1d9197f4
          bytecode: 6347188e178ead622b83b2acbd39e314b1c3afb15e3590111b716fe4ed33be5d
          errors: ""
          warnings: ""<|MERGE_RESOLUTION|>--- conflicted
+++ resolved
@@ -3,29 +3,16 @@
 expectation: Pass
 outputs:
   - - compile:
-<<<<<<< HEAD
-        - initial_symbol_table: 290d40a093afd471bc1d3a52c29e2e26e92306eb875e45a0f4331fb42b9ce0f0
-          type_checked_symbol_table: 53cd6927f60374950c3d2059d575bd1ca571cba352ad61b93ee8ef0f3dd17d88
-          unrolled_symbol_table: 53cd6927f60374950c3d2059d575bd1ca571cba352ad61b93ee8ef0f3dd17d88
-          initial_ast: de1a83d99fc584639956d8e6bc7ce0606225b70972991dbcd9feb3267098a94f
-          unrolled_ast: de1a83d99fc584639956d8e6bc7ce0606225b70972991dbcd9feb3267098a94f
-          ssa_ast: 0db1603e018e437dfba071d33b209e7abf5351b6068cc1fc812aae9cdc6506e9
-          flattened_ast: a4494837127b80266034ae8b73c1a07537116c4dc63744d37197786a3018776a
-          destructured_ast: 3105dd40401ad575a31dc507a0dde6d2accf12de474f13e02d16bbddc16b64f8
-          inlined_ast: 3105dd40401ad575a31dc507a0dde6d2accf12de474f13e02d16bbddc16b64f8
-          dce_ast: 834cb85d34a68beacaa4f59b37a16135e86eca68b63dfc194469d4a2044156fc
-=======
-        - initial_symbol_table: e9376599041e21fade8cd887dcdb2fac09dc6cc6bacccf9a1db45952620e4b1f
-          type_checked_symbol_table: 75b388c8c7585deaa1fcbb8a7d645ece4b9adda46cda288a55c564d30b567092
-          unrolled_symbol_table: 75b388c8c7585deaa1fcbb8a7d645ece4b9adda46cda288a55c564d30b567092
-          initial_ast: 9d03b8f0d2b52762ae14eb23c9ca4e837b89b7e551e27fdad0688fde8e295071
-          unrolled_ast: 9d03b8f0d2b52762ae14eb23c9ca4e837b89b7e551e27fdad0688fde8e295071
-          ssa_ast: 6ab426107673fd8f192ecfe31da9026b9e5195968f4c91611671caf4df2a27bd
-          flattened_ast: 7c5f5306e0d9551b1491d3bbed0e5aa868b8780b1528e707a28c3658a0fc0b08
-          destructured_ast: 6878c18f79fd753a3a99f9f4ae9840f64a15c94618a79c67854e04ab08885931
-          inlined_ast: 6878c18f79fd753a3a99f9f4ae9840f64a15c94618a79c67854e04ab08885931
-          dce_ast: 6e58b9e413751de68401a6d831c76afe23846c108dd6724e0da26c333e5ce11e
->>>>>>> 1d9197f4
+        - initial_symbol_table: 6fbe09668eae866b7d088936aef31c44d3dcaefb4267380e57b04d6e9da910ca
+          type_checked_symbol_table: 41d7881113f04ef3706fed6729f54dc0cf45cd8eba6509d94fefcd3c70d48cad
+          unrolled_symbol_table: 41d7881113f04ef3706fed6729f54dc0cf45cd8eba6509d94fefcd3c70d48cad
+          initial_ast: 57146a576730ce6d4582fb576ee24b6442b24b3ccc3a351d3f324a039da2e9f7
+          unrolled_ast: 57146a576730ce6d4582fb576ee24b6442b24b3ccc3a351d3f324a039da2e9f7
+          ssa_ast: 1f3f1583a5de76b84e07a7f6a21808dd6a8ce082510ae37c3c99a1cde4ba362b
+          flattened_ast: 110bd744c5c54af18deecd246ea54c8290c8b70fcefd1fedf6a2ed43748706ad
+          destructured_ast: 6564295989a392ee5764be5bb0d7450ba5358e2d9829c30f76db3f8387e1254a
+          inlined_ast: 6564295989a392ee5764be5bb0d7450ba5358e2d9829c30f76db3f8387e1254a
+          dce_ast: 96c3a194da95781a583c1a4815c396780bf076d52d41d56cbe5a553abc0df964
           bytecode: 6347188e178ead622b83b2acbd39e314b1c3afb15e3590111b716fe4ed33be5d
           errors: ""
           warnings: ""