---
namespace: Compile
expectation: Pass
outputs:
  - - compile:
<<<<<<< HEAD
        - initial_symbol_table: 4f1b711ac4ce320723caab53c19d79ca9d58c7f2713aa7a0ba7a88fcb3722380
          type_checked_symbol_table: 94798bfa98c80ee322eb7ee8ef795ee8326b556310da986d1af3aca6b421793d
          unrolled_symbol_table: 94798bfa98c80ee322eb7ee8ef795ee8326b556310da986d1af3aca6b421793d
          initial_ast: 84843c9065cb1e9e91eceb8aa4d726f0c2f512d724b754beca93b6ba647f2f01
          unrolled_ast: 84843c9065cb1e9e91eceb8aa4d726f0c2f512d724b754beca93b6ba647f2f01
          ssa_ast: 65c4564b51384ff117f0c59f5bb95c55fe3fd82b558225b4d841adb543ad10d5
          flattened_ast: 35dd4e1c5a47e8c6eaf13bbd979415a9836dfbb43f067a3502b538d8c8e8069d
          destructured_ast: aa7810637f4a19a1d9536d2b5e7f4430fc09b10d6f4f2092073166487d6acd9c
          inlined_ast: aa7810637f4a19a1d9536d2b5e7f4430fc09b10d6f4f2092073166487d6acd9c
          dce_ast: 4842f29fb00c7dbdebf66c12561f12808340bd2f0263089f28f8cb15c8128512
=======
        - initial_symbol_table: b86fccd35d902190a42e471beb166b0927127188c4f26f0b6c5cdd1e456089ab
          type_checked_symbol_table: 4a0bfd3028e401d959c0d38b9c83f6051e2772c5bfc058cc0f2627fcb447085b
          unrolled_symbol_table: 4a0bfd3028e401d959c0d38b9c83f6051e2772c5bfc058cc0f2627fcb447085b
          initial_ast: 7fbf45a15d6b6491d85afaaf59c8409515e1016f82d7bb28239abd19011ac16e
          unrolled_ast: 7fbf45a15d6b6491d85afaaf59c8409515e1016f82d7bb28239abd19011ac16e
          ssa_ast: 78cb797c4839a52edc969e461f5a509af49ca27cd5f472690aebc563a45a92cf
          flattened_ast: a8e7bd7a29e040a52dcde76d0ff08f577f1e53ea63fc773f5016c95695be8960
          destructured_ast: 3bfe048b725788d3690e1c5dce26da684dbb78e122d404e702245950a47a1ef5
          inlined_ast: 3bfe048b725788d3690e1c5dce26da684dbb78e122d404e702245950a47a1ef5
          dce_ast: 1bf1539ce58b7143163d1f149ca2d04b2c94a10369d11938a5da31e738cdb4f8
>>>>>>> 1d9197f4
          bytecode: 8c0aeafc028be27891412b5df88c1352b25b522936310bd38afd3334c8f21042
          errors: ""
          warnings: ""<|MERGE_RESOLUTION|>--- conflicted
+++ resolved
@@ -3,29 +3,16 @@
 expectation: Pass
 outputs:
   - - compile:
-<<<<<<< HEAD
-        - initial_symbol_table: 4f1b711ac4ce320723caab53c19d79ca9d58c7f2713aa7a0ba7a88fcb3722380
-          type_checked_symbol_table: 94798bfa98c80ee322eb7ee8ef795ee8326b556310da986d1af3aca6b421793d
-          unrolled_symbol_table: 94798bfa98c80ee322eb7ee8ef795ee8326b556310da986d1af3aca6b421793d
-          initial_ast: 84843c9065cb1e9e91eceb8aa4d726f0c2f512d724b754beca93b6ba647f2f01
-          unrolled_ast: 84843c9065cb1e9e91eceb8aa4d726f0c2f512d724b754beca93b6ba647f2f01
-          ssa_ast: 65c4564b51384ff117f0c59f5bb95c55fe3fd82b558225b4d841adb543ad10d5
-          flattened_ast: 35dd4e1c5a47e8c6eaf13bbd979415a9836dfbb43f067a3502b538d8c8e8069d
-          destructured_ast: aa7810637f4a19a1d9536d2b5e7f4430fc09b10d6f4f2092073166487d6acd9c
-          inlined_ast: aa7810637f4a19a1d9536d2b5e7f4430fc09b10d6f4f2092073166487d6acd9c
-          dce_ast: 4842f29fb00c7dbdebf66c12561f12808340bd2f0263089f28f8cb15c8128512
-=======
-        - initial_symbol_table: b86fccd35d902190a42e471beb166b0927127188c4f26f0b6c5cdd1e456089ab
-          type_checked_symbol_table: 4a0bfd3028e401d959c0d38b9c83f6051e2772c5bfc058cc0f2627fcb447085b
-          unrolled_symbol_table: 4a0bfd3028e401d959c0d38b9c83f6051e2772c5bfc058cc0f2627fcb447085b
-          initial_ast: 7fbf45a15d6b6491d85afaaf59c8409515e1016f82d7bb28239abd19011ac16e
-          unrolled_ast: 7fbf45a15d6b6491d85afaaf59c8409515e1016f82d7bb28239abd19011ac16e
-          ssa_ast: 78cb797c4839a52edc969e461f5a509af49ca27cd5f472690aebc563a45a92cf
-          flattened_ast: a8e7bd7a29e040a52dcde76d0ff08f577f1e53ea63fc773f5016c95695be8960
-          destructured_ast: 3bfe048b725788d3690e1c5dce26da684dbb78e122d404e702245950a47a1ef5
-          inlined_ast: 3bfe048b725788d3690e1c5dce26da684dbb78e122d404e702245950a47a1ef5
-          dce_ast: 1bf1539ce58b7143163d1f149ca2d04b2c94a10369d11938a5da31e738cdb4f8
->>>>>>> 1d9197f4
+        - initial_symbol_table: 4375f89c84f3c5af7638400e3af00b6fa7e2f6037bb0187e656a11a4194f88f7
+          type_checked_symbol_table: cc4199061e6b4fee63d122d69a41fd05dfe62c130708ced62e36373ec5a98f0e
+          unrolled_symbol_table: cc4199061e6b4fee63d122d69a41fd05dfe62c130708ced62e36373ec5a98f0e
+          initial_ast: 373ae22f6ff6381ddd7c191f60d0dba6112e25f027571815146c5458dcde3d74
+          unrolled_ast: 373ae22f6ff6381ddd7c191f60d0dba6112e25f027571815146c5458dcde3d74
+          ssa_ast: 2b1e9d60d0f4610cc8237e3114084399265f2079d910510e77d79ac77266a987
+          flattened_ast: 7265b0365904cdc6a425614b032447690c510bcaea4d44f5438af10604f7a3dd
+          destructured_ast: 0da14ee179e25b27cfb1f1cee5a3eb63f74178aa5f874d1557bdb241bdaa9bfc
+          inlined_ast: 0da14ee179e25b27cfb1f1cee5a3eb63f74178aa5f874d1557bdb241bdaa9bfc
+          dce_ast: 2f2cd2c012f63769a425496eb9e102a0766f12b03c0d3bcfaaa49ad9d2a50680
           bytecode: 8c0aeafc028be27891412b5df88c1352b25b522936310bd38afd3334c8f21042
           errors: ""
           warnings: ""