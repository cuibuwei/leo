--- conflicted
+++ resolved
@@ -3,29 +3,16 @@
 expectation: Pass
 outputs:
   - - compile:
-<<<<<<< HEAD
-        - initial_symbol_table: 0ca2caa5119ad8321c02902964c50669237711713d6ff2978bee751b9188925b
-          type_checked_symbol_table: 4dca1d62163f5d313d3dc3eba26a64f890dd816c23c96432624135c5c1426af6
-          unrolled_symbol_table: 4dca1d62163f5d313d3dc3eba26a64f890dd816c23c96432624135c5c1426af6
-          initial_ast: 5bfbdc0af5b69e8ab0f74d45e14abeb2a74dc3367fa3c4f290d7e8877409c900
-          unrolled_ast: 5bfbdc0af5b69e8ab0f74d45e14abeb2a74dc3367fa3c4f290d7e8877409c900
-          ssa_ast: 226a28898944a30e881d641b37dbc78a80ca8ff81b131c17e7a248602d58d831
-          flattened_ast: 6cbd53170e82d21497397625c333c245d99af2dd2d12941febb7bda06ec75f73
-          destructured_ast: f9ea7c6942f4737df273362cf7af6008c2717d6f0ddf42049988c01271011cac
-          inlined_ast: f9ea7c6942f4737df273362cf7af6008c2717d6f0ddf42049988c01271011cac
-          dce_ast: 991aae26014d8f8e4544e7ccc1a68ecc48f5d52798a13b704b052dd0053e8edf
-=======
-        - initial_symbol_table: 0a8cdfe6525fbd0f4affcc4e41070522a4e8d46ee262c74ee047dba0de3334cb
-          type_checked_symbol_table: 09cc08f638ea700b7a8923b2ec2d48e9ec07d93b43d2fdd510b1cad4f40bb51e
-          unrolled_symbol_table: 09cc08f638ea700b7a8923b2ec2d48e9ec07d93b43d2fdd510b1cad4f40bb51e
-          initial_ast: 4c2091f87152e67008dea2e8139471ee3acc448b8927e4b24d588dd3fdc61a1a
-          unrolled_ast: 4c2091f87152e67008dea2e8139471ee3acc448b8927e4b24d588dd3fdc61a1a
-          ssa_ast: b2c2405a90bf4b3f09b2be9af84e82ca7be0420ab59fb1e764d8f425f29ac31a
-          flattened_ast: 102c7c92d6811284c06799bb4920e70f15996d45853cf07f484ab73e2af8dee9
-          destructured_ast: 99778eeb446c18e5fa490428765d4fe4d8245fc8d5352c58a6991c57155cf615
-          inlined_ast: 99778eeb446c18e5fa490428765d4fe4d8245fc8d5352c58a6991c57155cf615
-          dce_ast: 1cac5a3ea7d7f3003a29674235b85ce90d9c4d11a4d45074d304332b178cca6d
->>>>>>> 1d9197f4
+        - initial_symbol_table: 41af720cc1d434c939e53f987f86625f33b305dda37e8d4ddbd4671fd14ca620
+          type_checked_symbol_table: 63f9e8d294e5cdbd39df3e97d0499c9156c4dff78fa47f25193700722caea0f3
+          unrolled_symbol_table: 63f9e8d294e5cdbd39df3e97d0499c9156c4dff78fa47f25193700722caea0f3
+          initial_ast: 9139db4330378e226ad2bda413324fa0a720dc01f521f9ecdc95a6fedb3562e4
+          unrolled_ast: 9139db4330378e226ad2bda413324fa0a720dc01f521f9ecdc95a6fedb3562e4
+          ssa_ast: 2d3b0656b2c32a5a9dc8ad64198210551d4590ec294b9431c6bbaaf6a65b29fa
+          flattened_ast: e850748c904afe7de7c778f2136c50c0fd38a08a83de816fc11765b70657812c
+          destructured_ast: d53bb72a74e8056d7cf0a098ec2c95bbd6776b2d97c1daa7ce1ed2205fb7e3d8
+          inlined_ast: d53bb72a74e8056d7cf0a098ec2c95bbd6776b2d97c1daa7ce1ed2205fb7e3d8
+          dce_ast: 7f9610abbff970fdc349b21ee3ce0fc16d7461353274bc449db706bf15c547ce
           bytecode: bce86817893871d9d55d2a5a1dfb095822a7ec0813c029d7243200b20a401587
           errors: ""
           warnings: ""