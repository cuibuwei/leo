---
namespace: Compile
expectation: Pass
outputs:
  - - compile:
<<<<<<< HEAD
        - initial_symbol_table: 4f1b711ac4ce320723caab53c19d79ca9d58c7f2713aa7a0ba7a88fcb3722380
          type_checked_symbol_table: 94798bfa98c80ee322eb7ee8ef795ee8326b556310da986d1af3aca6b421793d
          unrolled_symbol_table: 94798bfa98c80ee322eb7ee8ef795ee8326b556310da986d1af3aca6b421793d
          initial_ast: 1231eef7d090434c5fe263e9cff994b0ad1477a67e1bf246b801290d36e772d5
          unrolled_ast: 1231eef7d090434c5fe263e9cff994b0ad1477a67e1bf246b801290d36e772d5
          ssa_ast: 8e9ab10824f1df59b8084e01b7a446f1ab0836c6c6f5e1be4bc70bb3d9fb46ca
          flattened_ast: 3a949aaea7ac59f8867522cc32192fd9cb608581e56c4f23ac1a2a26fdedb921
          destructured_ast: 2f62c43ec0dd1d851c73847b5ab016c6aa44b00652ed20fe96badb40abed8be3
          inlined_ast: 2f62c43ec0dd1d851c73847b5ab016c6aa44b00652ed20fe96badb40abed8be3
          dce_ast: f5c3013f251c512daa19015d256d8c5004460f8981a231e29c88d9539d743220
=======
        - initial_symbol_table: b86fccd35d902190a42e471beb166b0927127188c4f26f0b6c5cdd1e456089ab
          type_checked_symbol_table: 4a0bfd3028e401d959c0d38b9c83f6051e2772c5bfc058cc0f2627fcb447085b
          unrolled_symbol_table: 4a0bfd3028e401d959c0d38b9c83f6051e2772c5bfc058cc0f2627fcb447085b
          initial_ast: ee3adfe5f3eaf65d0ad1314bc33b13cfdc531365721692607365372b72cc0b8a
          unrolled_ast: ee3adfe5f3eaf65d0ad1314bc33b13cfdc531365721692607365372b72cc0b8a
          ssa_ast: 83f46a50bb4aedc0ab622bdae3e8c23d1ed42eb65c9375939db4a2bf842f58e2
          flattened_ast: c29e2f387a3de3f67e2bda1b891c817f8e95b382942a222267543556f9e9c88c
          destructured_ast: a198ba920df0d97d5022f4751c8920f0f1ea979d355142b12640027dd05e2f15
          inlined_ast: a198ba920df0d97d5022f4751c8920f0f1ea979d355142b12640027dd05e2f15
          dce_ast: 9bca201e5a455e54f13d4378db43a7e11f3ecbfda217494794c3d54ed92f8c57
>>>>>>> 1d9197f4
          bytecode: 6ef5805c3336e65726b72f34cc357f5f87030d017dfd525f232f912f14c3f421
          errors: ""
          warnings: ""<|MERGE_RESOLUTION|>--- conflicted
+++ resolved
@@ -3,29 +3,16 @@
 expectation: Pass
 outputs:
   - - compile:
-<<<<<<< HEAD
-        - initial_symbol_table: 4f1b711ac4ce320723caab53c19d79ca9d58c7f2713aa7a0ba7a88fcb3722380
-          type_checked_symbol_table: 94798bfa98c80ee322eb7ee8ef795ee8326b556310da986d1af3aca6b421793d
-          unrolled_symbol_table: 94798bfa98c80ee322eb7ee8ef795ee8326b556310da986d1af3aca6b421793d
-          initial_ast: 1231eef7d090434c5fe263e9cff994b0ad1477a67e1bf246b801290d36e772d5
-          unrolled_ast: 1231eef7d090434c5fe263e9cff994b0ad1477a67e1bf246b801290d36e772d5
-          ssa_ast: 8e9ab10824f1df59b8084e01b7a446f1ab0836c6c6f5e1be4bc70bb3d9fb46ca
-          flattened_ast: 3a949aaea7ac59f8867522cc32192fd9cb608581e56c4f23ac1a2a26fdedb921
-          destructured_ast: 2f62c43ec0dd1d851c73847b5ab016c6aa44b00652ed20fe96badb40abed8be3
-          inlined_ast: 2f62c43ec0dd1d851c73847b5ab016c6aa44b00652ed20fe96badb40abed8be3
-          dce_ast: f5c3013f251c512daa19015d256d8c5004460f8981a231e29c88d9539d743220
-=======
-        - initial_symbol_table: b86fccd35d902190a42e471beb166b0927127188c4f26f0b6c5cdd1e456089ab
-          type_checked_symbol_table: 4a0bfd3028e401d959c0d38b9c83f6051e2772c5bfc058cc0f2627fcb447085b
-          unrolled_symbol_table: 4a0bfd3028e401d959c0d38b9c83f6051e2772c5bfc058cc0f2627fcb447085b
-          initial_ast: ee3adfe5f3eaf65d0ad1314bc33b13cfdc531365721692607365372b72cc0b8a
-          unrolled_ast: ee3adfe5f3eaf65d0ad1314bc33b13cfdc531365721692607365372b72cc0b8a
-          ssa_ast: 83f46a50bb4aedc0ab622bdae3e8c23d1ed42eb65c9375939db4a2bf842f58e2
-          flattened_ast: c29e2f387a3de3f67e2bda1b891c817f8e95b382942a222267543556f9e9c88c
-          destructured_ast: a198ba920df0d97d5022f4751c8920f0f1ea979d355142b12640027dd05e2f15
-          inlined_ast: a198ba920df0d97d5022f4751c8920f0f1ea979d355142b12640027dd05e2f15
-          dce_ast: 9bca201e5a455e54f13d4378db43a7e11f3ecbfda217494794c3d54ed92f8c57
->>>>>>> 1d9197f4
+        - initial_symbol_table: 4375f89c84f3c5af7638400e3af00b6fa7e2f6037bb0187e656a11a4194f88f7
+          type_checked_symbol_table: cc4199061e6b4fee63d122d69a41fd05dfe62c130708ced62e36373ec5a98f0e
+          unrolled_symbol_table: cc4199061e6b4fee63d122d69a41fd05dfe62c130708ced62e36373ec5a98f0e
+          initial_ast: 8deb064d633d0cee64e55886dbccdc46815a8a75c94cd751bd624a93d172bb99
+          unrolled_ast: 8deb064d633d0cee64e55886dbccdc46815a8a75c94cd751bd624a93d172bb99
+          ssa_ast: 523560043aa200e00ff32e6ae2a690ded25c551ca3421db0bb20b4c47719c327
+          flattened_ast: 417272422d1b447526d47e67dfb5e8f0a98b8776144fd9107b26c9c04c0c63a8
+          destructured_ast: 08be4756138c0a733a8d0471c5222434aacd45a66de287252d96b6d6c5880fb3
+          inlined_ast: 08be4756138c0a733a8d0471c5222434aacd45a66de287252d96b6d6c5880fb3
+          dce_ast: 3b8b422a6822c7e3b0db53d5124179b387f5b4b1fe231d93313b8f73eb43df76
           bytecode: 6ef5805c3336e65726b72f34cc357f5f87030d017dfd525f232f912f14c3f421
           errors: ""
           warnings: ""