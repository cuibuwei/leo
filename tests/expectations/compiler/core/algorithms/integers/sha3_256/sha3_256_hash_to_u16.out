--- conflicted
+++ resolved
@@ -3,29 +3,16 @@
 expectation: Pass
 outputs:
   - - compile:
-<<<<<<< HEAD
-        - initial_symbol_table: 0ca2caa5119ad8321c02902964c50669237711713d6ff2978bee751b9188925b
-          type_checked_symbol_table: 4dca1d62163f5d313d3dc3eba26a64f890dd816c23c96432624135c5c1426af6
-          unrolled_symbol_table: 4dca1d62163f5d313d3dc3eba26a64f890dd816c23c96432624135c5c1426af6
-          initial_ast: 9edf9387fdd80bc055997507218fdcaef02099c653033c3a6a1b473425875dde
-          unrolled_ast: 9edf9387fdd80bc055997507218fdcaef02099c653033c3a6a1b473425875dde
-          ssa_ast: 8b046a277e8452cab031b0b3a60f40de4487a9bbe598aa8e0367a5c1cf854f35
-          flattened_ast: 6daa7806713a3427ff84da5f59e744ab1d6ea80a4e88086b3f493ac6c2cb5277
-          destructured_ast: 4b9ee0512a7932b555e47ac22a0df2dcc85e70306ef22b70ba71cf0dd6aacca3
-          inlined_ast: 4b9ee0512a7932b555e47ac22a0df2dcc85e70306ef22b70ba71cf0dd6aacca3
-          dce_ast: 9ec3efb1ffa5dd35c4323cd1c308e28b307d79ada4e90b47cc9f3489473fbfcd
-=======
-        - initial_symbol_table: 0a8cdfe6525fbd0f4affcc4e41070522a4e8d46ee262c74ee047dba0de3334cb
-          type_checked_symbol_table: 09cc08f638ea700b7a8923b2ec2d48e9ec07d93b43d2fdd510b1cad4f40bb51e
-          unrolled_symbol_table: 09cc08f638ea700b7a8923b2ec2d48e9ec07d93b43d2fdd510b1cad4f40bb51e
-          initial_ast: ac20a9def42a55136381fa82719998b55db20e7e9b877b14b7b57b4519867313
-          unrolled_ast: ac20a9def42a55136381fa82719998b55db20e7e9b877b14b7b57b4519867313
-          ssa_ast: 4a8575d57499a0350a6f2a771947ab7e4455fb8273b245603a9f457eae376121
-          flattened_ast: fa5a9dd39e307fb30b5300d209c4bdfeae0a1b94e99ae3028eee52e06b4eee90
-          destructured_ast: e99b7cb0a89281205751999e3004ed7721af50eba9b9e641003b33a380410531
-          inlined_ast: e99b7cb0a89281205751999e3004ed7721af50eba9b9e641003b33a380410531
-          dce_ast: b5f027363b66e0972c8d8219d432c02e07f1686c3a026bad3dbcf9a16ef36927
->>>>>>> 1d9197f4
+        - initial_symbol_table: 41af720cc1d434c939e53f987f86625f33b305dda37e8d4ddbd4671fd14ca620
+          type_checked_symbol_table: 63f9e8d294e5cdbd39df3e97d0499c9156c4dff78fa47f25193700722caea0f3
+          unrolled_symbol_table: 63f9e8d294e5cdbd39df3e97d0499c9156c4dff78fa47f25193700722caea0f3
+          initial_ast: 06e4abe9646e9b63439b9c74626f42fb7e3705e35c67dd243fa42bcf80495480
+          unrolled_ast: 06e4abe9646e9b63439b9c74626f42fb7e3705e35c67dd243fa42bcf80495480
+          ssa_ast: 9a7504d058596f766e8c22f0969ffaed1d5e7fe85be2a8c0f37f31057d82ee54
+          flattened_ast: 676e73e9b304b5f0c604cdb57099e3c9a7c3e68df06b067039104501fd21a1d4
+          destructured_ast: cf6cdb357b38bef32d74c87d16aefe0090c49665045f7cb9e72b4a288887381f
+          inlined_ast: cf6cdb357b38bef32d74c87d16aefe0090c49665045f7cb9e72b4a288887381f
+          dce_ast: 30a57dd68a390ebef1807212df65f6cdad3e283ded6bb65a24fa64ac420181fa
           bytecode: a789b985627d6892e58cab9b998763a2ab106196eb6b1c0c4452af122c7908fc
           errors: ""
           warnings: ""