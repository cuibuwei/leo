--- conflicted
+++ resolved
@@ -3,29 +3,16 @@
 expectation: Pass
 outputs:
   - - compile:
-<<<<<<< HEAD
-        - initial_symbol_table: f7f0465063325ecacb719969940706e9dc7ffa8360259a1a3903a2d441102fe3
-          type_checked_symbol_table: a779102a0e668b575365ddaa65aeb06761b8aa16fff2a243ec124f2fde47681d
-          unrolled_symbol_table: a779102a0e668b575365ddaa65aeb06761b8aa16fff2a243ec124f2fde47681d
-          initial_ast: 8a37f57160473c569d6d85f6345944990555c499a173adafa7312b3684ef8084
-          unrolled_ast: 8a37f57160473c569d6d85f6345944990555c499a173adafa7312b3684ef8084
-          ssa_ast: 8d784efa66e2f8560280cdf683584937ce841ba1259054d166a596da951f2a35
-          flattened_ast: 1f069aa707ef1b01ef464b4791f8f87a6c92e4620269bc8e3e2857bafc3062bd
-          destructured_ast: 43543d9befc08ec7efe76ee20ed566aaddeb1dd38955ed88801bc8c7d0e2cc97
-          inlined_ast: 43543d9befc08ec7efe76ee20ed566aaddeb1dd38955ed88801bc8c7d0e2cc97
-          dce_ast: ce0e21028838bfca56e836740891fd63dc3f4a45053f4cbb1050675457f7256d
-=======
-        - initial_symbol_table: 9c1de0d84c7d62429befbc981112bff9509d01833fcd55a0182d127478e03d4e
-          type_checked_symbol_table: b6264bb1d06efde53b9656194d8199c84221d48aa6f9a7db91ad9b713ff78450
-          unrolled_symbol_table: b6264bb1d06efde53b9656194d8199c84221d48aa6f9a7db91ad9b713ff78450
-          initial_ast: 40c52948b4c0a1bd2f57426db5d332cb0ab9202c8419531b4e6e4e98c55e1dc1
-          unrolled_ast: 40c52948b4c0a1bd2f57426db5d332cb0ab9202c8419531b4e6e4e98c55e1dc1
-          ssa_ast: 2c7c933e268651fe6a22bb94192c0134e957a10b4dbb4bf1d02820c01b31f0b3
-          flattened_ast: e1432a9930ad7b5a488668848f642066791743f797cfa160dc5cb2add3593ba7
-          destructured_ast: 6bee7b551d8e0b239042492d508d0364efedc8e30f9c3da8d76039a1962ae11f
-          inlined_ast: 6bee7b551d8e0b239042492d508d0364efedc8e30f9c3da8d76039a1962ae11f
-          dce_ast: 68cb933857e1c42d160b3d677f62e34f3f83b6417bceb964c010753d7e46be06
->>>>>>> 1d9197f4
+        - initial_symbol_table: 96e81fd4c194ddc247c52899ce8785ec57e233d1beb5f9949f6e79c1cab5ae76
+          type_checked_symbol_table: d9a929c37775603ba7039f3a4d536f75a9fd4add3db733f7dfbda624a6de95c0
+          unrolled_symbol_table: d9a929c37775603ba7039f3a4d536f75a9fd4add3db733f7dfbda624a6de95c0
+          initial_ast: 14a2dc75fbbd456eb8aed9185b0b166b7e5c6db5bd05ff91edeb9c1d5dcae9dc
+          unrolled_ast: 14a2dc75fbbd456eb8aed9185b0b166b7e5c6db5bd05ff91edeb9c1d5dcae9dc
+          ssa_ast: 9d16694a286c20a02555f3bc39ba63bd615180b00fd172abb8077e7d73cd4610
+          flattened_ast: 280eca5d5f54e0e3adb7fd51e9604108ae4575ed083c21d9409bbc7a3f005846
+          destructured_ast: 321f45f8943a77ecfa454af6bc3bbd0882dc68b239e50deb3894b5b8278244cc
+          inlined_ast: 321f45f8943a77ecfa454af6bc3bbd0882dc68b239e50deb3894b5b8278244cc
+          dce_ast: 8908de64f7b09842b4177903a2623a2df445c481b20786e9a6b1989245e1a841
           bytecode: 7c97b596c64b27dbd196f88a9e75d1b661256a1c196688ff1b344ef072a32412
           errors: ""
           warnings: ""