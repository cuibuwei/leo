--- conflicted
+++ resolved
@@ -3,29 +3,16 @@
 expectation: Pass
 outputs:
   - - compile:
-<<<<<<< HEAD
-        - initial_symbol_table: 6f3b0bb827fe9e0527663a89ab2bb176631983eb7f66fc71c01437d229aab92f
-          type_checked_symbol_table: 469c1b2c9bd2ca9d2a8bfdd68f3fdf29988d0ada94149ec8cb650ec3ff419534
-          unrolled_symbol_table: 469c1b2c9bd2ca9d2a8bfdd68f3fdf29988d0ada94149ec8cb650ec3ff419534
-          initial_ast: 544aaa62d2fc3fa2ee6d41291875d9f331342f634762e1962d0d4c8027a0a82e
-          unrolled_ast: 544aaa62d2fc3fa2ee6d41291875d9f331342f634762e1962d0d4c8027a0a82e
-          ssa_ast: d82699012d45b06afd567cb3f514e083408cc287ab115a385c722fe7c50f8dde
-          flattened_ast: 35c0899cf3fd2e2c861b2313de078981319ffa4d63a7c6243fb259909156b8fe
-          destructured_ast: 12259b46c072d0285dfbd81a305264a48a2ce154f228103fb6b351f9e843a32b
-          inlined_ast: 12259b46c072d0285dfbd81a305264a48a2ce154f228103fb6b351f9e843a32b
-          dce_ast: 6ea3febbb89a3379a760c27b9de1a97fde5d1607f6bd95576f653245f41686d8
-=======
-        - initial_symbol_table: 4eb5c887deb4c5b6d4d22fae5a2e104c70698503d02fddeea0bdf4a79e1e58d3
-          type_checked_symbol_table: 8de2e812a3afbc48e16e2b6aa85b1d3b5226bad20456b1215c01fcebb64bd3a7
-          unrolled_symbol_table: 8de2e812a3afbc48e16e2b6aa85b1d3b5226bad20456b1215c01fcebb64bd3a7
-          initial_ast: 922332905cab7cf185a7b5c97a68c38f85b719b98dd977f2ed0731212408b80f
-          unrolled_ast: 922332905cab7cf185a7b5c97a68c38f85b719b98dd977f2ed0731212408b80f
-          ssa_ast: c9fc03b9093f36e7a9b4a0463dde83ab8f5db73de1c20f0504788e78759b0be5
-          flattened_ast: 1df73719ea29e889bc6c70d0ae9c13aa6c1d83206e5fdab250180ab878c040fc
-          destructured_ast: bdbc2d90a5cb1b352f233ca672da34ac6041b56c9822b170676a3a63d70fb42e
-          inlined_ast: bdbc2d90a5cb1b352f233ca672da34ac6041b56c9822b170676a3a63d70fb42e
-          dce_ast: 1b9b8266cde3d8713c1e184c7937a066a6364868378ede180ec6a180507807ad
->>>>>>> 1d9197f4
+        - initial_symbol_table: 391de5af6b91cae5fbb201a707cc98446504bbc30ae475acb466a319950f7932
+          type_checked_symbol_table: 95d8f88b149e8d93790e8fbfc820b28c800fbc5a32a92cbcacf9fe7b0fe131d8
+          unrolled_symbol_table: 95d8f88b149e8d93790e8fbfc820b28c800fbc5a32a92cbcacf9fe7b0fe131d8
+          initial_ast: 7b45e451cd1777a58559ac04d9af6d6e1d86e65b09442ec159330a4f38b59546
+          unrolled_ast: 7b45e451cd1777a58559ac04d9af6d6e1d86e65b09442ec159330a4f38b59546
+          ssa_ast: f948344b4c93f2297791b903f0e2b5ae7220c77826cb04d8db1fe95a69aba719
+          flattened_ast: 921d72857c375c96832749ecfe50dd3e14d87ac15f6cfbe47cbd0a954ea177cc
+          destructured_ast: 524918abcf48ecb982df3fa247929998abba8b72252cc10a26908c3a1bb0177e
+          inlined_ast: 524918abcf48ecb982df3fa247929998abba8b72252cc10a26908c3a1bb0177e
+          dce_ast: 4c22e9208417f9e791d9eb2d509c2ed027511bae40abcc92df98120ba16eef8f
           bytecode: ac0813db87d76ebf0f8b9716b4694dd6dcd4a833bdc7b13fc297363f835a723b
           errors: ""
           warnings: ""