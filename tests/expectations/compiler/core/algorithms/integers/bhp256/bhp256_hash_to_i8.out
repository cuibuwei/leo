--- conflicted
+++ resolved
@@ -3,29 +3,16 @@
 expectation: Pass
 outputs:
   - - compile:
-<<<<<<< HEAD
-        - initial_symbol_table: 35ee2e769ba8d1a174cc4f967f1b9a4f8844bba3d9982c2ac3070ce1d6825060
-          type_checked_symbol_table: 499c212f93d8d1968ab8caeb746487a1733eed5a898dc32b222e09e5df217c9f
-          unrolled_symbol_table: 499c212f93d8d1968ab8caeb746487a1733eed5a898dc32b222e09e5df217c9f
-          initial_ast: c80b2c968ec55b67ab4695ce94e8bcd33d048d9f00182a3b59e4af6a30ab494e
-          unrolled_ast: c80b2c968ec55b67ab4695ce94e8bcd33d048d9f00182a3b59e4af6a30ab494e
-          ssa_ast: 3e37f1174517e2d70d1ac1a66fa250314566858d424cc8b6e8d2e6a0082251e4
-          flattened_ast: 62cad78a6a4f5a9a27a9a563edc45cbc1fbf45ce9e856d10ecb8c2cebd40cc16
-          destructured_ast: 30026f344018f3bc21c0fd9974eb3e98f3305231feddb1a2620f18ce1b553855
-          inlined_ast: 30026f344018f3bc21c0fd9974eb3e98f3305231feddb1a2620f18ce1b553855
-          dce_ast: 4b9fe38d383e6ec156f41fcd870eda41ed411ff794043f8b6e818af4a28ee534
-=======
-        - initial_symbol_table: e25fe2ee031245388788b883d760b544d92529fb38409f6045f0e36f8ca51c2a
-          type_checked_symbol_table: 1fda1dc9f4e2d28cb2846fd4af091b7816b77e03dcaba80e596893db208c6e0d
-          unrolled_symbol_table: 1fda1dc9f4e2d28cb2846fd4af091b7816b77e03dcaba80e596893db208c6e0d
-          initial_ast: 41e8063308043c1ed946d98e9d69deef2ce1daf6a0b6cf58b31b75c13389a3df
-          unrolled_ast: 41e8063308043c1ed946d98e9d69deef2ce1daf6a0b6cf58b31b75c13389a3df
-          ssa_ast: 9c4978c5ca6f7f9fcb525f3f881fd68d36db8f8b218e05eb10dea3b76391a6a4
-          flattened_ast: 2cd829f0eff5535ef9c0ff38f6aa278fba5bb58da78627bbfd5e3e721cbf681b
-          destructured_ast: ac208d746ebd8a0cf402e6cebafcccc3521079151e5861597e5074d422b9826d
-          inlined_ast: ac208d746ebd8a0cf402e6cebafcccc3521079151e5861597e5074d422b9826d
-          dce_ast: 4c063eddf98632ec33e8d033cf109e07f6670b64ad87fd655830bff8a01352d7
->>>>>>> 1d9197f4
+        - initial_symbol_table: 8e41ea99129edc81ece5fb996869b3f0b2082bb4f67f7493cc4591840a81369a
+          type_checked_symbol_table: f022a9b97590ea2726f44040088440699fe9235e4505a4a74bb916dd8b66e8ec
+          unrolled_symbol_table: f022a9b97590ea2726f44040088440699fe9235e4505a4a74bb916dd8b66e8ec
+          initial_ast: 408ff092c48d0daaa2603e45c07951f3449da4c82a2468b7a70ee081f2458868
+          unrolled_ast: 408ff092c48d0daaa2603e45c07951f3449da4c82a2468b7a70ee081f2458868
+          ssa_ast: 99e2733b269c445b983c7b2f0cd63c4cc4ca488108ee4bd925a23401638a5715
+          flattened_ast: 677fbada1a53c0960776ef17bea7fc34865d59bcd6db7d406c70dba0a4c7bccc
+          destructured_ast: 21824a5baf65bf0c9ef44c4fb456766e25237032343e55ff35a73b8d9b44dbf6
+          inlined_ast: 21824a5baf65bf0c9ef44c4fb456766e25237032343e55ff35a73b8d9b44dbf6
+          dce_ast: 6db69551c717f92c133ee992629a9971e1c9f9325ac76c1103eeb6219b35e29c
           bytecode: 35d57844635bb3a2fc0261442ef69b8d67a4767ad0f61fce6b396a430073f5e2
           errors: ""
           warnings: ""