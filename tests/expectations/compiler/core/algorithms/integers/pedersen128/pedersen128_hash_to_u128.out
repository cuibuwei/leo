---
namespace: Compile
expectation: Pass
outputs:
  - - compile:
<<<<<<< HEAD
        - initial_symbol_table: 4ec498250bdb2c8a02a929c4860713b357d368756d56fad58f4e309e2ec5adc6
          type_checked_symbol_table: 13b2f31d3868fcbc4a7c69d2fbd12e286f263f28a748e5ceaa0f49335c62cfe4
          unrolled_symbol_table: 13b2f31d3868fcbc4a7c69d2fbd12e286f263f28a748e5ceaa0f49335c62cfe4
          initial_ast: 15f4c62a174061e63394697dd6ddd29f61c071d42d3e97024c6d1ce621bc95c3
          unrolled_ast: 15f4c62a174061e63394697dd6ddd29f61c071d42d3e97024c6d1ce621bc95c3
          ssa_ast: c97549c0cf7ddbfc2d5908520adac281ca8415d7b4cdd4f1e412f0945ee97177
          flattened_ast: 97dcb291379bc712743bf643fc497f4edde4d4f5575669ec49b72dae92e5dd21
          destructured_ast: d8a942815e44b3c887e7a354540809260b2d7e412490a8b4ec04b5a369fa17d0
          inlined_ast: d8a942815e44b3c887e7a354540809260b2d7e412490a8b4ec04b5a369fa17d0
          dce_ast: d794b8152769f2ba6f0647aa892c91c392957ec9bee966f301af76999af26661
=======
        - initial_symbol_table: 0b4b72d3031c7f54a3ecb067cb9cb0f298631cff5102d22f4edcd6fe43eedd8e
          type_checked_symbol_table: 171d194fbc9337a72bc0844141cd0a109dcaaae57b5acd062e738549cd265493
          unrolled_symbol_table: 171d194fbc9337a72bc0844141cd0a109dcaaae57b5acd062e738549cd265493
          initial_ast: dd89a624fd95c76cfadc4d1172ab8dda0c36e283a8101d2a85261ed1fa385e1b
          unrolled_ast: dd89a624fd95c76cfadc4d1172ab8dda0c36e283a8101d2a85261ed1fa385e1b
          ssa_ast: ee8a92f41f355ca6486e74721f3a50da344aa441fde0f62e737adec91ff12587
          flattened_ast: 747ea68161307f13e8414fcaa19e922b36a9d365bfe723416e9a63bd48365d78
          destructured_ast: 8729636f031c368b5bdb60e955222c744331e68083d1ac12b2f7746729a85860
          inlined_ast: 8729636f031c368b5bdb60e955222c744331e68083d1ac12b2f7746729a85860
          dce_ast: 168121fe8cade4fd4561c8d7fe92fb746de1f07aacd246a75e597f80892c6861
>>>>>>> 1d9197f4
          bytecode: 1f9a639115c8bb61557fb100794fff5564c633f937113875ffb5b10952bbfb02
          errors: ""
          warnings: ""<|MERGE_RESOLUTION|>--- conflicted
+++ resolved
@@ -3,29 +3,16 @@
 expectation: Pass
 outputs:
   - - compile:
-<<<<<<< HEAD
-        - initial_symbol_table: 4ec498250bdb2c8a02a929c4860713b357d368756d56fad58f4e309e2ec5adc6
-          type_checked_symbol_table: 13b2f31d3868fcbc4a7c69d2fbd12e286f263f28a748e5ceaa0f49335c62cfe4
-          unrolled_symbol_table: 13b2f31d3868fcbc4a7c69d2fbd12e286f263f28a748e5ceaa0f49335c62cfe4
-          initial_ast: 15f4c62a174061e63394697dd6ddd29f61c071d42d3e97024c6d1ce621bc95c3
-          unrolled_ast: 15f4c62a174061e63394697dd6ddd29f61c071d42d3e97024c6d1ce621bc95c3
-          ssa_ast: c97549c0cf7ddbfc2d5908520adac281ca8415d7b4cdd4f1e412f0945ee97177
-          flattened_ast: 97dcb291379bc712743bf643fc497f4edde4d4f5575669ec49b72dae92e5dd21
-          destructured_ast: d8a942815e44b3c887e7a354540809260b2d7e412490a8b4ec04b5a369fa17d0
-          inlined_ast: d8a942815e44b3c887e7a354540809260b2d7e412490a8b4ec04b5a369fa17d0
-          dce_ast: d794b8152769f2ba6f0647aa892c91c392957ec9bee966f301af76999af26661
-=======
-        - initial_symbol_table: 0b4b72d3031c7f54a3ecb067cb9cb0f298631cff5102d22f4edcd6fe43eedd8e
-          type_checked_symbol_table: 171d194fbc9337a72bc0844141cd0a109dcaaae57b5acd062e738549cd265493
-          unrolled_symbol_table: 171d194fbc9337a72bc0844141cd0a109dcaaae57b5acd062e738549cd265493
-          initial_ast: dd89a624fd95c76cfadc4d1172ab8dda0c36e283a8101d2a85261ed1fa385e1b
-          unrolled_ast: dd89a624fd95c76cfadc4d1172ab8dda0c36e283a8101d2a85261ed1fa385e1b
-          ssa_ast: ee8a92f41f355ca6486e74721f3a50da344aa441fde0f62e737adec91ff12587
-          flattened_ast: 747ea68161307f13e8414fcaa19e922b36a9d365bfe723416e9a63bd48365d78
-          destructured_ast: 8729636f031c368b5bdb60e955222c744331e68083d1ac12b2f7746729a85860
-          inlined_ast: 8729636f031c368b5bdb60e955222c744331e68083d1ac12b2f7746729a85860
-          dce_ast: 168121fe8cade4fd4561c8d7fe92fb746de1f07aacd246a75e597f80892c6861
->>>>>>> 1d9197f4
+        - initial_symbol_table: 6b312ad86475fdfca881ccc9ccc1062f284e76aa3332675ca143caa7b5d3068b
+          type_checked_symbol_table: a2f7f26b368984c3f35b5f4978a773798037cb04cee76da625fdd57037636ce3
+          unrolled_symbol_table: a2f7f26b368984c3f35b5f4978a773798037cb04cee76da625fdd57037636ce3
+          initial_ast: 05388116d75578f3d016e968128eb49ed0fd5d1bac8263a43c0a22586db41be7
+          unrolled_ast: 05388116d75578f3d016e968128eb49ed0fd5d1bac8263a43c0a22586db41be7
+          ssa_ast: cc93c6f8e67a6a8bea57918b876ef9259bfa9510292995ef838cf72357fcb286
+          flattened_ast: fe94538f9b1c57cdf57cbc5016304637a36841988c14a5584d2f10d1791ea35d
+          destructured_ast: 4c0fc38d1c7eae212ccabb17424649c79e1af4a244c89b88d60dd4e705912d53
+          inlined_ast: 4c0fc38d1c7eae212ccabb17424649c79e1af4a244c89b88d60dd4e705912d53
+          dce_ast: e5124a9eb9949bb53b783002e88d78e6ca30f385c922f32f8c12130e010b1d7b
           bytecode: 1f9a639115c8bb61557fb100794fff5564c633f937113875ffb5b10952bbfb02
           errors: ""
           warnings: ""