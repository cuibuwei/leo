--- conflicted
+++ resolved
@@ -3,29 +3,16 @@
 expectation: Pass
 outputs:
   - - compile:
-<<<<<<< HEAD
-        - initial_symbol_table: 07765fd5744b4db718505bb192e1b8d4f320959bd7637d3b17c239ae7251f2e3
-          type_checked_symbol_table: 7d73ccf676f12a6181beba19e2a833221e501cafb11a15de29b2a93efc5f3e55
-          unrolled_symbol_table: 7d73ccf676f12a6181beba19e2a833221e501cafb11a15de29b2a93efc5f3e55
-          initial_ast: 4fdab6b840c4a0c01a44339a3dbfc477efd5e5d6b30326f69cbe9c16edb4b8d8
-          unrolled_ast: 4fdab6b840c4a0c01a44339a3dbfc477efd5e5d6b30326f69cbe9c16edb4b8d8
-          ssa_ast: 11d983ca3906fea92f76ac96f229fb20a36584852d3629dbb71c76ca4d683777
-          flattened_ast: 5566f9edff83ea8252c4b4bef7d64a077e97f2221e89ff15f22835a5fede753c
-          destructured_ast: b1833866bb597cfec732d045f29324a758c2a19903c655f11e643b8d6895dae3
-          inlined_ast: b1833866bb597cfec732d045f29324a758c2a19903c655f11e643b8d6895dae3
-          dce_ast: 8bcd181eea4d2557438707940723f2b6d505046b4d358418377bca9cc504980c
-=======
-        - initial_symbol_table: 3977b105dee73a084001614c024b4602a07478cee7a3ae4524f93b4867183b87
-          type_checked_symbol_table: dcb5bb730d53086a4c8c4215f0ec179c5e04a728ef5489bdddda46e82e7bed5a
-          unrolled_symbol_table: dcb5bb730d53086a4c8c4215f0ec179c5e04a728ef5489bdddda46e82e7bed5a
-          initial_ast: 34200010955c7b30fe6e3f1999078371e4e04fb11d5a91e84df4bd30924ebab3
-          unrolled_ast: 34200010955c7b30fe6e3f1999078371e4e04fb11d5a91e84df4bd30924ebab3
-          ssa_ast: 387b6df51d7835c65ecc7f192bc9769b326b73407509d17cb7cf084fef9f50b3
-          flattened_ast: 163340533943e7bca80c03cee0a1fbe9d2cad020641407972502d5c272cf0234
-          destructured_ast: 7097f13fccaff1870377ffac90f524bf469ce0c104bce8aa54cd2fa57be2f5fa
-          inlined_ast: 7097f13fccaff1870377ffac90f524bf469ce0c104bce8aa54cd2fa57be2f5fa
-          dce_ast: a1f5fc58b9dd8ca65ab90c23a9e9dfbbc5bdc2ca3e38bf591dab53708a8cb591
->>>>>>> 1d9197f4
+        - initial_symbol_table: 09015171da9cd92d49fd25eee135cae84b128f540bd8573d1f40ce47bbcb7db5
+          type_checked_symbol_table: c5096dd6d8aabe6fe5380fa2cf7fb74232ba23e16bccce3b00fca030cb822923
+          unrolled_symbol_table: c5096dd6d8aabe6fe5380fa2cf7fb74232ba23e16bccce3b00fca030cb822923
+          initial_ast: 63cf391a302c5a16dde79e1bbf9b2dcbc474d0ba6ab04a261d8187cb1206e9a4
+          unrolled_ast: 63cf391a302c5a16dde79e1bbf9b2dcbc474d0ba6ab04a261d8187cb1206e9a4
+          ssa_ast: 782efa5a3599fddf556e2477f5f9d921ee26ed0b526bd3bed574ad5dd809da4e
+          flattened_ast: f6774b66177923fea86808b0516cd14a4d712cab54801fb346366378228fac60
+          destructured_ast: a5a980b7b318f2906926d39b6b2fb8abf8d3ff91dfd944a4f2988348ecefba37
+          inlined_ast: a5a980b7b318f2906926d39b6b2fb8abf8d3ff91dfd944a4f2988348ecefba37
+          dce_ast: 4ea3b0e6554811354c802d8f7c778c8319f4a5f07c11010c4cc139da22a1d5ac
           bytecode: 9da4e5b0bf8b86b933224f69aa4751108e1eceb8c8b0b79fb31e3b8403fab161
           errors: ""
           warnings: ""