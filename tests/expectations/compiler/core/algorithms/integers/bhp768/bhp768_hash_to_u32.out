--- conflicted
+++ resolved
@@ -3,29 +3,16 @@
 expectation: Pass
 outputs:
   - - compile:
-<<<<<<< HEAD
-        - initial_symbol_table: 8a8e3573eac7f8f017654f77635ed47fa35bdc38f8f236577f70eaf8d902f0bb
-          type_checked_symbol_table: 28867dd4811976283a9b5e0d146926f02dbf0b1d1e23d3173901ffff0c26cce9
-          unrolled_symbol_table: 28867dd4811976283a9b5e0d146926f02dbf0b1d1e23d3173901ffff0c26cce9
-          initial_ast: 45577658ca0cb62a38b0406ffa7e69b8ce9b22f0b6d1f98df8177958f4c1cc17
-          unrolled_ast: 45577658ca0cb62a38b0406ffa7e69b8ce9b22f0b6d1f98df8177958f4c1cc17
-          ssa_ast: e57d0c5fca9968950ee9698229a378c1c923c363cd06e8fc8152cffc536fa386
-          flattened_ast: 2bedf519c88f2e3985c0eb08f4fc78ea9be341cf939cf2bc2aad1d69a8cda10f
-          destructured_ast: 4b32335d6d6b421b6b50ff6bc17a691a702fd7842bf956b27319a8f6a3f46d43
-          inlined_ast: 4b32335d6d6b421b6b50ff6bc17a691a702fd7842bf956b27319a8f6a3f46d43
-          dce_ast: 67f3756a2db36ed5ca33ac0bb6e0a83e05bf0abb4a61417b15f71e3b873e1bda
-=======
-        - initial_symbol_table: d061675c1ae757b577112bb732e05a3d580cce4c0b1f3851d70fc70abc487015
-          type_checked_symbol_table: dd6a6f655b9f7836e8ebba12dca1e10573b253720019c7bf67cdcbde86ee4234
-          unrolled_symbol_table: dd6a6f655b9f7836e8ebba12dca1e10573b253720019c7bf67cdcbde86ee4234
-          initial_ast: 7ce404dad5d619c8a4512cb5172e368da39575abfb114f9e8e65516f6bdc7655
-          unrolled_ast: 7ce404dad5d619c8a4512cb5172e368da39575abfb114f9e8e65516f6bdc7655
-          ssa_ast: c19aae7cfc727283687928a1163aa5b533e4d984e120cdcd32d1a4490c02357a
-          flattened_ast: cee4b36e66da1faaa028200aa12a5d26c5107ec7e30d71985c4d8a711e2f309e
-          destructured_ast: 69990cf81c998fdcfff930c16da1219ab1c2d8f19eb076459b2383fd2f14d5af
-          inlined_ast: 69990cf81c998fdcfff930c16da1219ab1c2d8f19eb076459b2383fd2f14d5af
-          dce_ast: 23d1e2b3ebc909b15da94245af244e25bbf5f1ae6cb79cce5ec51774503f7abd
->>>>>>> 1d9197f4
+        - initial_symbol_table: 368da9bd20b2f0534d8bf457e7829d72f7a4fb99162ce204c60e1341454445bc
+          type_checked_symbol_table: 8f995e87e0ebb5498ffa85fdee0a9fb86af46c6af7696163f8c68bf1e30d8b19
+          unrolled_symbol_table: 8f995e87e0ebb5498ffa85fdee0a9fb86af46c6af7696163f8c68bf1e30d8b19
+          initial_ast: 8a8959681eb6ba84ccc3524c3c93d423b01dcba516a72e37e82944a0744be54b
+          unrolled_ast: 8a8959681eb6ba84ccc3524c3c93d423b01dcba516a72e37e82944a0744be54b
+          ssa_ast: 800902faf5921129f9c8b6415b56c994f6e1c46064fa3c8bfee36b3aff461f22
+          flattened_ast: 44346f8c071c2bade8aa466554f513ed1ae6a23bbec68fafd232d9c4d5d6aecf
+          destructured_ast: 519c56dd311791ae18048cc10fce3b869592abb6a46133c506cbf381e3add3e4
+          inlined_ast: 519c56dd311791ae18048cc10fce3b869592abb6a46133c506cbf381e3add3e4
+          dce_ast: 259ab1eef5667a691847fac77945a73bd0653b788b118988076508da1378f0a6
           bytecode: 6a667db0987376b81e0e57620a5044fbbb4803131bd2c55d2b58fe238df51a3e
           errors: ""
           warnings: ""