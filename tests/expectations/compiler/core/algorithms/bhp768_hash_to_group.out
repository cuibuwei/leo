---
namespace: Compile
expectation: Pass
outputs:
  - - compile:
<<<<<<< HEAD
        - initial_symbol_table: f0f996bd026e52be88eda1f06611a250f07beb461598af45364338b71c6be67e
          type_checked_symbol_table: ff73715654c51dd2d9fea914a60b8e6cae327c41c9b70edd77e8bc4e12e811e9
          unrolled_symbol_table: ff73715654c51dd2d9fea914a60b8e6cae327c41c9b70edd77e8bc4e12e811e9
          initial_ast: 8cbf0ed02d13a22c74d917f2eab44c7963f4e51e14ea2412cb3d59cabe390500
          unrolled_ast: 8cbf0ed02d13a22c74d917f2eab44c7963f4e51e14ea2412cb3d59cabe390500
          ssa_ast: c5b179ddc6db46257d3df315f8bbcf48680b9816865e47568d2856808bc0c0e8
          flattened_ast: 02f5464f8c2f3cb790b24ee3c83e1a3ba15cbdeacfec446212e40d404e210227
          destructured_ast: d77887add09eae05290dec2e2d990a8baf30d1a8c6d400e0b7f5e92c86e97e0d
          inlined_ast: d77887add09eae05290dec2e2d990a8baf30d1a8c6d400e0b7f5e92c86e97e0d
          dce_ast: 3dbdfe974619e59170a60e84ec3c94df75bed07ce38fc6e1bd15ded9b2f092f2
=======
        - initial_symbol_table: 64becc6a57749a4b966792745febbddb9007cb0c9f1bcdd2aa77c0b4ef531482
          type_checked_symbol_table: 68ebb4783f19bd9197355774f21441a1515e8b2a5e748c08df8724a97ea66df1
          unrolled_symbol_table: 68ebb4783f19bd9197355774f21441a1515e8b2a5e748c08df8724a97ea66df1
          initial_ast: 8f9a94949610bb04f358079075d3001d3c4794998fb43df4c8aba0c0248f744c
          unrolled_ast: 8f9a94949610bb04f358079075d3001d3c4794998fb43df4c8aba0c0248f744c
          ssa_ast: d0ef3791542201ed50f53b456c16431be59ada4da81ff58f0a326c4a5c43c280
          flattened_ast: ebee51a116410fa09c04a73fc1b1240e2ba93dbf8261037e10ea371822b4a866
          destructured_ast: d3d1887b8633c56a4a7eef5c95666a2b9ab4efe32dc8d2d9f73eb5ed019f6ac3
          inlined_ast: d3d1887b8633c56a4a7eef5c95666a2b9ab4efe32dc8d2d9f73eb5ed019f6ac3
          dce_ast: 537f0056641a84c417aaed76124abc8a83089c07b27c9fdfa813083f216a2ffc
>>>>>>> 1d9197f4
          bytecode: 6d469fd18d4b6f00204c95b4a6f2b98ceecb94947ac706bcba8976d667d9921b
          errors: ""
          warnings: ""<|MERGE_RESOLUTION|>--- conflicted
+++ resolved
@@ -3,29 +3,16 @@
 expectation: Pass
 outputs:
   - - compile:
-<<<<<<< HEAD
-        - initial_symbol_table: f0f996bd026e52be88eda1f06611a250f07beb461598af45364338b71c6be67e
-          type_checked_symbol_table: ff73715654c51dd2d9fea914a60b8e6cae327c41c9b70edd77e8bc4e12e811e9
-          unrolled_symbol_table: ff73715654c51dd2d9fea914a60b8e6cae327c41c9b70edd77e8bc4e12e811e9
-          initial_ast: 8cbf0ed02d13a22c74d917f2eab44c7963f4e51e14ea2412cb3d59cabe390500
-          unrolled_ast: 8cbf0ed02d13a22c74d917f2eab44c7963f4e51e14ea2412cb3d59cabe390500
-          ssa_ast: c5b179ddc6db46257d3df315f8bbcf48680b9816865e47568d2856808bc0c0e8
-          flattened_ast: 02f5464f8c2f3cb790b24ee3c83e1a3ba15cbdeacfec446212e40d404e210227
-          destructured_ast: d77887add09eae05290dec2e2d990a8baf30d1a8c6d400e0b7f5e92c86e97e0d
-          inlined_ast: d77887add09eae05290dec2e2d990a8baf30d1a8c6d400e0b7f5e92c86e97e0d
-          dce_ast: 3dbdfe974619e59170a60e84ec3c94df75bed07ce38fc6e1bd15ded9b2f092f2
-=======
-        - initial_symbol_table: 64becc6a57749a4b966792745febbddb9007cb0c9f1bcdd2aa77c0b4ef531482
-          type_checked_symbol_table: 68ebb4783f19bd9197355774f21441a1515e8b2a5e748c08df8724a97ea66df1
-          unrolled_symbol_table: 68ebb4783f19bd9197355774f21441a1515e8b2a5e748c08df8724a97ea66df1
-          initial_ast: 8f9a94949610bb04f358079075d3001d3c4794998fb43df4c8aba0c0248f744c
-          unrolled_ast: 8f9a94949610bb04f358079075d3001d3c4794998fb43df4c8aba0c0248f744c
-          ssa_ast: d0ef3791542201ed50f53b456c16431be59ada4da81ff58f0a326c4a5c43c280
-          flattened_ast: ebee51a116410fa09c04a73fc1b1240e2ba93dbf8261037e10ea371822b4a866
-          destructured_ast: d3d1887b8633c56a4a7eef5c95666a2b9ab4efe32dc8d2d9f73eb5ed019f6ac3
-          inlined_ast: d3d1887b8633c56a4a7eef5c95666a2b9ab4efe32dc8d2d9f73eb5ed019f6ac3
-          dce_ast: 537f0056641a84c417aaed76124abc8a83089c07b27c9fdfa813083f216a2ffc
->>>>>>> 1d9197f4
+        - initial_symbol_table: 50685756468b80481a31a2082a3df618d0e2ac34d08f6954df2f2b82de7d11b1
+          type_checked_symbol_table: 00b97f407ed6f4025b85376bc8d0b25e1d3a8430a6ab420e1e183a5c1b6e430d
+          unrolled_symbol_table: 00b97f407ed6f4025b85376bc8d0b25e1d3a8430a6ab420e1e183a5c1b6e430d
+          initial_ast: 3a42543b6248f5911940c48649b66b5e860f25a8b3255f3912a5e2770eef5ace
+          unrolled_ast: 3a42543b6248f5911940c48649b66b5e860f25a8b3255f3912a5e2770eef5ace
+          ssa_ast: fce17cd4c6a2f8463bc87e74d74d0624658b8a862ebf3ee7e525a59316876223
+          flattened_ast: 0b78985bfbff4a61ecfc090b94041c542d923cf1cd6253a8c5473b04a7cb5787
+          destructured_ast: e8a2fa4796f18b2c05b6702358ed9fd66a552446a322891ca8981ea1125e9893
+          inlined_ast: e8a2fa4796f18b2c05b6702358ed9fd66a552446a322891ca8981ea1125e9893
+          dce_ast: 32495442d293a49ba12481bba5ede7887615d7b5f631053bb75be087a41acdba
           bytecode: 6d469fd18d4b6f00204c95b4a6f2b98ceecb94947ac706bcba8976d667d9921b
           errors: ""
           warnings: ""