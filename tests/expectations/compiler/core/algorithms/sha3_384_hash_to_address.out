---
namespace: Compile
expectation: Pass
outputs:
  - - compile:
<<<<<<< HEAD
        - initial_symbol_table: 0f5d36005197cb2fccb650b60da08e392ad4e36923fd4feb47db3a6fbb7a11de
          type_checked_symbol_table: 9276817b440938ef8b32982f5bbfa1161c9d01d5f02c8440c3dc0ddbc30ba758
          unrolled_symbol_table: 9276817b440938ef8b32982f5bbfa1161c9d01d5f02c8440c3dc0ddbc30ba758
          initial_ast: f5a11b8211e3f693b89fe10f0438ddc57d465acd4b5b8669f5c57ba816e93f5b
          unrolled_ast: f5a11b8211e3f693b89fe10f0438ddc57d465acd4b5b8669f5c57ba816e93f5b
          ssa_ast: debaa9931796328826f223b5e8c2d6fe4fda717b7aa0dc1e21ea0a062fb5ea79
          flattened_ast: 01a4d26d768448024a288701720cfb760a7d0ad167dd054cf74c01b72ca8fe01
          destructured_ast: 8b240a2a185a3fe7e191e3b3eca96fb236f39bc6b98fd7f51ef9296c0f281dce
          inlined_ast: 8b240a2a185a3fe7e191e3b3eca96fb236f39bc6b98fd7f51ef9296c0f281dce
          dce_ast: f8f7b1491ea61b04cc1fec6906c8559e3e5b5d26b506f10789b7bac9d93a6265
=======
        - initial_symbol_table: c76280ef8b8dab4d05bd78867d20311f59ccc08ede7a9f225502bca134dab5b8
          type_checked_symbol_table: b348281fa241dbbe4e97d86ae6054a99ed874e2b42138171a8d34cacda486c74
          unrolled_symbol_table: b348281fa241dbbe4e97d86ae6054a99ed874e2b42138171a8d34cacda486c74
          initial_ast: a1c3da91624f7b9554b16de4a0fd7964cae7fe0d0d79c23a48d4bfe7631cd4d0
          unrolled_ast: a1c3da91624f7b9554b16de4a0fd7964cae7fe0d0d79c23a48d4bfe7631cd4d0
          ssa_ast: 4fe7b341eb0569fa1ac8459730d4182d71473cce3de885b0841caab7ad992e53
          flattened_ast: 9e6e7ffd037bc9c4fe4a1721a13548a14dc8c1618cb79f06a8cc1510f2aea41c
          destructured_ast: d1043b6f5ed24d86b2c20e001bdc41c8c0ec36899dd023a6cd98a3c9146e7d70
          inlined_ast: d1043b6f5ed24d86b2c20e001bdc41c8c0ec36899dd023a6cd98a3c9146e7d70
          dce_ast: 87f52cae4cf0471ab18cde03254f58f94d91c356ed688cc6271e127db4b32980
>>>>>>> 1d9197f4
          bytecode: 03845ec2f54d49f71640659603ead8f68ad067a15fda438e5e13524777d1559b
          errors: ""
          warnings: ""<|MERGE_RESOLUTION|>--- conflicted
+++ resolved
@@ -3,29 +3,16 @@
 expectation: Pass
 outputs:
   - - compile:
-<<<<<<< HEAD
-        - initial_symbol_table: 0f5d36005197cb2fccb650b60da08e392ad4e36923fd4feb47db3a6fbb7a11de
-          type_checked_symbol_table: 9276817b440938ef8b32982f5bbfa1161c9d01d5f02c8440c3dc0ddbc30ba758
-          unrolled_symbol_table: 9276817b440938ef8b32982f5bbfa1161c9d01d5f02c8440c3dc0ddbc30ba758
-          initial_ast: f5a11b8211e3f693b89fe10f0438ddc57d465acd4b5b8669f5c57ba816e93f5b
-          unrolled_ast: f5a11b8211e3f693b89fe10f0438ddc57d465acd4b5b8669f5c57ba816e93f5b
-          ssa_ast: debaa9931796328826f223b5e8c2d6fe4fda717b7aa0dc1e21ea0a062fb5ea79
-          flattened_ast: 01a4d26d768448024a288701720cfb760a7d0ad167dd054cf74c01b72ca8fe01
-          destructured_ast: 8b240a2a185a3fe7e191e3b3eca96fb236f39bc6b98fd7f51ef9296c0f281dce
-          inlined_ast: 8b240a2a185a3fe7e191e3b3eca96fb236f39bc6b98fd7f51ef9296c0f281dce
-          dce_ast: f8f7b1491ea61b04cc1fec6906c8559e3e5b5d26b506f10789b7bac9d93a6265
-=======
-        - initial_symbol_table: c76280ef8b8dab4d05bd78867d20311f59ccc08ede7a9f225502bca134dab5b8
-          type_checked_symbol_table: b348281fa241dbbe4e97d86ae6054a99ed874e2b42138171a8d34cacda486c74
-          unrolled_symbol_table: b348281fa241dbbe4e97d86ae6054a99ed874e2b42138171a8d34cacda486c74
-          initial_ast: a1c3da91624f7b9554b16de4a0fd7964cae7fe0d0d79c23a48d4bfe7631cd4d0
-          unrolled_ast: a1c3da91624f7b9554b16de4a0fd7964cae7fe0d0d79c23a48d4bfe7631cd4d0
-          ssa_ast: 4fe7b341eb0569fa1ac8459730d4182d71473cce3de885b0841caab7ad992e53
-          flattened_ast: 9e6e7ffd037bc9c4fe4a1721a13548a14dc8c1618cb79f06a8cc1510f2aea41c
-          destructured_ast: d1043b6f5ed24d86b2c20e001bdc41c8c0ec36899dd023a6cd98a3c9146e7d70
-          inlined_ast: d1043b6f5ed24d86b2c20e001bdc41c8c0ec36899dd023a6cd98a3c9146e7d70
-          dce_ast: 87f52cae4cf0471ab18cde03254f58f94d91c356ed688cc6271e127db4b32980
->>>>>>> 1d9197f4
+        - initial_symbol_table: a32d8e2614c0c938f3045c99a5ae1a9435cd34da9c543bb2fd3b10e6128d9837
+          type_checked_symbol_table: 98151b61965a5ad83116770d19d69a429dbe167b4d4554ba1da8adddb45c6d11
+          unrolled_symbol_table: 98151b61965a5ad83116770d19d69a429dbe167b4d4554ba1da8adddb45c6d11
+          initial_ast: e53657649bce554807d8918a8f06709baceccb6959ef1211264dc051cb8c3d3a
+          unrolled_ast: e53657649bce554807d8918a8f06709baceccb6959ef1211264dc051cb8c3d3a
+          ssa_ast: 0b88f7cf316ee152e912208fab7320145fe29c2bc0184debc79644011a14ac49
+          flattened_ast: d7f4c296a399bee9989ec9324c22f51735b46430b45e1d569dd47691d8856d28
+          destructured_ast: d320dc8735a93cbc969a7f4a13f84e97df074a1ff62f3ede685b591d15b2bb19
+          inlined_ast: d320dc8735a93cbc969a7f4a13f84e97df074a1ff62f3ede685b591d15b2bb19
+          dce_ast: d9f9b56a9b0c5cc6c33af9c6768eff1a47a2bb0e794b7f7f5eabdef13d19c420
           bytecode: 03845ec2f54d49f71640659603ead8f68ad067a15fda438e5e13524777d1559b
           errors: ""
           warnings: ""