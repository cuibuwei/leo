--- conflicted
+++ resolved
@@ -3,29 +3,16 @@
 expectation: Pass
 outputs:
   - - compile:
-<<<<<<< HEAD
-        - initial_symbol_table: 3a0e8f6b514807f126da8d03f29c845ee8516874a01a3366f76c34348ff9e4ff
-          type_checked_symbol_table: 86c62f8c890328dab1fad6585cad1a9311a46dc87dc2759db20a553630541e73
-          unrolled_symbol_table: 86c62f8c890328dab1fad6585cad1a9311a46dc87dc2759db20a553630541e73
-          initial_ast: 2dd9978bfbb58ae761b07c21606a55dc12c51222562047b78f0e6d224f1e3e2f
-          unrolled_ast: 2dd9978bfbb58ae761b07c21606a55dc12c51222562047b78f0e6d224f1e3e2f
-          ssa_ast: ba3fe9b9d18b089bd032514dd3adf3736116300dd3f5834021f20d1e923e0e0b
-          flattened_ast: fa7ea71a18f6dbd86505ee2a76bc2d6a7cd4020e9246670cb55b5437c572259f
-          destructured_ast: 7d87328ea5dede4b15b25379ed4012ba4f1b40ec2353565532cc4d15aa9b7f1e
-          inlined_ast: 7d87328ea5dede4b15b25379ed4012ba4f1b40ec2353565532cc4d15aa9b7f1e
-          dce_ast: 7d87328ea5dede4b15b25379ed4012ba4f1b40ec2353565532cc4d15aa9b7f1e
-=======
-        - initial_symbol_table: c179cd0faecf1c85f6cd06d0c51c0c4b67c41cf76c27f9b79d401ff1c2a5ae88
-          type_checked_symbol_table: 0afe5a74446c08b0da7e9237cba3ce417ed51f56f8799aac89dd96a5713a77f4
-          unrolled_symbol_table: 0afe5a74446c08b0da7e9237cba3ce417ed51f56f8799aac89dd96a5713a77f4
-          initial_ast: 66363c7ee28196ff5876f7cd9179c2b14722d74b3a9fe717b76b12de1306eb94
-          unrolled_ast: 66363c7ee28196ff5876f7cd9179c2b14722d74b3a9fe717b76b12de1306eb94
-          ssa_ast: 38f688dae21b8977e24597eddb99425e3773e99409fc1339a96ac2da52a210d2
-          flattened_ast: 095e43e5f1fa1b85ad78e424d74d27cb5e276075407617f5890d76079399a687
-          destructured_ast: b746b8feac2f42120d30f1b5fc115814958aad1b3e74a0ef8ee43773971b2300
-          inlined_ast: b746b8feac2f42120d30f1b5fc115814958aad1b3e74a0ef8ee43773971b2300
-          dce_ast: b746b8feac2f42120d30f1b5fc115814958aad1b3e74a0ef8ee43773971b2300
->>>>>>> 1d9197f4
+        - initial_symbol_table: 96982aa1a232b95f3cce88dc995284e778631b168af89eb4f049f360cf5c2009
+          type_checked_symbol_table: 5bc0f2db28ffc8161fe3be96fe3af4fc1b8d5a518c1ea8389f035b4e93aa30b6
+          unrolled_symbol_table: 5bc0f2db28ffc8161fe3be96fe3af4fc1b8d5a518c1ea8389f035b4e93aa30b6
+          initial_ast: 6da87355d5a0e9536d0696f385d66382858d2c36a8ed24ebec49d95beac55980
+          unrolled_ast: 6da87355d5a0e9536d0696f385d66382858d2c36a8ed24ebec49d95beac55980
+          ssa_ast: cf645e1be13a0e77fe51422b2577805ec94ef0d975301860f0a950ca291dbea4
+          flattened_ast: 8845d50db3bfe49287e668ae154fa034204bfa55269013cc73733398e1022b1a
+          destructured_ast: a7f28cc5f9919c72ef312cdfe442d985a2f1e1ac488d4e1a1f9ed212d0e9ffff
+          inlined_ast: a7f28cc5f9919c72ef312cdfe442d985a2f1e1ac488d4e1a1f9ed212d0e9ffff
+          dce_ast: a7f28cc5f9919c72ef312cdfe442d985a2f1e1ac488d4e1a1f9ed212d0e9ffff
           bytecode: 762d4097e94ed495b4a3996bae354d8c1b9396d0620e8f794ae4356829a6e89d
           errors: ""
           warnings: ""