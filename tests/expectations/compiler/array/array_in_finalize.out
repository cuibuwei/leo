---
namespace: Compile
expectation: Pass
outputs:
  - - compile:
<<<<<<< HEAD
        - initial_symbol_table: 70e685d495d80ed119b5ab9580baa25c9d36cef0fac9777f4942df489e6f23cc
          type_checked_symbol_table: e96bfff8b85fa61bd3d77a04502acb5b62bbf03258b2c9a5cbb3a3dab3d25d5c
          unrolled_symbol_table: e96bfff8b85fa61bd3d77a04502acb5b62bbf03258b2c9a5cbb3a3dab3d25d5c
          initial_ast: 87bcf0e28ba7edc41f0b07a7bead17bbe5328ab2428c46c0482cb651865f13ff
          unrolled_ast: 87bcf0e28ba7edc41f0b07a7bead17bbe5328ab2428c46c0482cb651865f13ff
          ssa_ast: 679a4fc4f572152ce040d922439f27337246f275f5dba2e060d84f9597e382dc
          flattened_ast: 78d5e7f3320b38d0ad0200facfbc40603beeb1ef84bc3c7b11fb30dec5d17412
          destructured_ast: c175e4d6939f54aba8855253e07ecba75ae7c77ed9e224538cf7d18e322e6f29
          inlined_ast: 6528b6f4bcd689b7650732ab02c0494134975401be400310aa842e42667455c2
          dce_ast: 6528b6f4bcd689b7650732ab02c0494134975401be400310aa842e42667455c2
          bytecode: 6d2dea5677417b5359aa082a7ffd6afbbfbba7a3557f7f6011a88d3b93fc8d03
=======
        - initial_symbol_table: 980d6579050b9b2cbe09a6e463ac8ec362ef3efb46f5466c135e5bdcc615a6b2
          type_checked_symbol_table: 184009b1beca74325203f1581260aa9093f164c13390d1f34d181789ab038836
          unrolled_symbol_table: 184009b1beca74325203f1581260aa9093f164c13390d1f34d181789ab038836
          initial_ast: 46b97966bd59f7f2ef2a8e9db3276ecccfb56cae533e223e8664aa40b7cd976f
          unrolled_ast: 46b97966bd59f7f2ef2a8e9db3276ecccfb56cae533e223e8664aa40b7cd976f
          ssa_ast: dc2456142b747ad537b8c8f4f454d902a63be4fd33ea0e3995b32d3e27696b6f
          flattened_ast: 97e88581628c88cb5041806210a506045c89e331d65f9565b31c7bf78fd28505
          destructured_ast: 71dda6bb1090bef21d053bd16480c533355595bf7a4361d706ce576236c3e561
          inlined_ast: 71dda6bb1090bef21d053bd16480c533355595bf7a4361d706ce576236c3e561
          dce_ast: 71dda6bb1090bef21d053bd16480c533355595bf7a4361d706ce576236c3e561
          bytecode: 66a857f6a5e79328d146c55f5e42c6eb249b7c6c9cc1c6e0c534328b85e649eb
>>>>>>> 1d9197f4
          errors: ""
          warnings: ""<|MERGE_RESOLUTION|>--- conflicted
+++ resolved
@@ -3,30 +3,16 @@
 expectation: Pass
 outputs:
   - - compile:
-<<<<<<< HEAD
-        - initial_symbol_table: 70e685d495d80ed119b5ab9580baa25c9d36cef0fac9777f4942df489e6f23cc
-          type_checked_symbol_table: e96bfff8b85fa61bd3d77a04502acb5b62bbf03258b2c9a5cbb3a3dab3d25d5c
-          unrolled_symbol_table: e96bfff8b85fa61bd3d77a04502acb5b62bbf03258b2c9a5cbb3a3dab3d25d5c
-          initial_ast: 87bcf0e28ba7edc41f0b07a7bead17bbe5328ab2428c46c0482cb651865f13ff
-          unrolled_ast: 87bcf0e28ba7edc41f0b07a7bead17bbe5328ab2428c46c0482cb651865f13ff
-          ssa_ast: 679a4fc4f572152ce040d922439f27337246f275f5dba2e060d84f9597e382dc
-          flattened_ast: 78d5e7f3320b38d0ad0200facfbc40603beeb1ef84bc3c7b11fb30dec5d17412
-          destructured_ast: c175e4d6939f54aba8855253e07ecba75ae7c77ed9e224538cf7d18e322e6f29
-          inlined_ast: 6528b6f4bcd689b7650732ab02c0494134975401be400310aa842e42667455c2
-          dce_ast: 6528b6f4bcd689b7650732ab02c0494134975401be400310aa842e42667455c2
+        - initial_symbol_table: ba3fc19ac12ac6857103131150087f2008db2ed17e29f81333e71448b7460bdc
+          type_checked_symbol_table: e9456a96681c99f57e277529196368b924eb914dcc1e747246eceaa6fe3cda30
+          unrolled_symbol_table: e9456a96681c99f57e277529196368b924eb914dcc1e747246eceaa6fe3cda30
+          initial_ast: d7838abbe0ad26b7a8bc6eae9ab9c0f7be4d180426d060f86e4bb158b7f177a0
+          unrolled_ast: d7838abbe0ad26b7a8bc6eae9ab9c0f7be4d180426d060f86e4bb158b7f177a0
+          ssa_ast: d7d54b8076d9dfe9cf0d87015531ce37dcf3af5bc2849ba783ccbedef88dbfcb
+          flattened_ast: 579cc01e705c2b6d9d1e7622c34a034e3328b8e625fbe0bf541b7bd54ae49d17
+          destructured_ast: db35f913e14ba042c5c5010eecc9e0bbdf46c3e73ca91b302ea8578dc4f60b3e
+          inlined_ast: ebb9563fb18a8a38343a1e264ba17b7b4285f36016a52bde85777fb66b8308e1
+          dce_ast: ebb9563fb18a8a38343a1e264ba17b7b4285f36016a52bde85777fb66b8308e1
           bytecode: 6d2dea5677417b5359aa082a7ffd6afbbfbba7a3557f7f6011a88d3b93fc8d03
-=======
-        - initial_symbol_table: 980d6579050b9b2cbe09a6e463ac8ec362ef3efb46f5466c135e5bdcc615a6b2
-          type_checked_symbol_table: 184009b1beca74325203f1581260aa9093f164c13390d1f34d181789ab038836
-          unrolled_symbol_table: 184009b1beca74325203f1581260aa9093f164c13390d1f34d181789ab038836
-          initial_ast: 46b97966bd59f7f2ef2a8e9db3276ecccfb56cae533e223e8664aa40b7cd976f
-          unrolled_ast: 46b97966bd59f7f2ef2a8e9db3276ecccfb56cae533e223e8664aa40b7cd976f
-          ssa_ast: dc2456142b747ad537b8c8f4f454d902a63be4fd33ea0e3995b32d3e27696b6f
-          flattened_ast: 97e88581628c88cb5041806210a506045c89e331d65f9565b31c7bf78fd28505
-          destructured_ast: 71dda6bb1090bef21d053bd16480c533355595bf7a4361d706ce576236c3e561
-          inlined_ast: 71dda6bb1090bef21d053bd16480c533355595bf7a4361d706ce576236c3e561
-          dce_ast: 71dda6bb1090bef21d053bd16480c533355595bf7a4361d706ce576236c3e561
-          bytecode: 66a857f6a5e79328d146c55f5e42c6eb249b7c6c9cc1c6e0c534328b85e649eb
->>>>>>> 1d9197f4
           errors: ""
           warnings: ""