---
namespace: Compile
expectation: Pass
outputs:
  - - compile:
<<<<<<< HEAD
        - initial_symbol_table: 73ca6737725b8ed94234750f7e6f03db1afe2318f4b4c6652904abf336834e85
          type_checked_symbol_table: 2864348c71db4641f73d6382836b5a6884046c296d8fe810187ee6613a145231
          unrolled_symbol_table: 2864348c71db4641f73d6382836b5a6884046c296d8fe810187ee6613a145231
          initial_ast: a2c898381edd495ac2aa99111d2315fe71e48f180c4db1949777169ae47e6701
          unrolled_ast: a2c898381edd495ac2aa99111d2315fe71e48f180c4db1949777169ae47e6701
          ssa_ast: 743e64afc4dc2c81585ce4ca6af3e6ba0080f888bf27deceddd9b59bc8e4f10b
          flattened_ast: 0e67dd09e93069f793898da4c4e30a8e9314d4a3cfe1c244d7ff72efc56dd6c7
          destructured_ast: 981b76764e66112e95244f85db5bd57507e0e9430f6398064bde72f2eb830d8c
          inlined_ast: 981b76764e66112e95244f85db5bd57507e0e9430f6398064bde72f2eb830d8c
          dce_ast: 981b76764e66112e95244f85db5bd57507e0e9430f6398064bde72f2eb830d8c
          bytecode: 48e7881ab72ea8eaea757488386d315e8b5572f7ed34a5f1c70a5d19b2c4c481
=======
        - initial_symbol_table: 8199aad17e815e6c8129dd12f773cceb6f2efc007a306a20ce84d35b8926c39a
          type_checked_symbol_table: 5d91b29386b9cd312fca1c8728a9e13f8cf2bb0ffebe0697c418339c8ce39127
          unrolled_symbol_table: 5d91b29386b9cd312fca1c8728a9e13f8cf2bb0ffebe0697c418339c8ce39127
          initial_ast: 66e691302c56dce8c905c9a191bf032808f53e2ba6d90ad99106dbedd3dcf6c5
          unrolled_ast: 66e691302c56dce8c905c9a191bf032808f53e2ba6d90ad99106dbedd3dcf6c5
          ssa_ast: 2890bef3b59deca27af7dedff93b258537c7b01090d23fc84a9089125743d31d
          flattened_ast: ae6305c376cff3b783d192c48d66517a05bc7f0018f595a30e0215b46231f57f
          destructured_ast: 87c0dfe78c37f0d5bd87701657a5bc951b542c6cec6d0fdedab9d90e3b7dcfd6
          inlined_ast: 87c0dfe78c37f0d5bd87701657a5bc951b542c6cec6d0fdedab9d90e3b7dcfd6
          dce_ast: 87c0dfe78c37f0d5bd87701657a5bc951b542c6cec6d0fdedab9d90e3b7dcfd6
          bytecode: cdfda5c02b9b486f79d17a9edef9df16a4fa359ae21e048bbf6c5a22bdf9b38e
>>>>>>> 1d9197f4
          errors: ""
          warnings: ""<|MERGE_RESOLUTION|>--- conflicted
+++ resolved
@@ -3,30 +3,16 @@
 expectation: Pass
 outputs:
   - - compile:
-<<<<<<< HEAD
-        - initial_symbol_table: 73ca6737725b8ed94234750f7e6f03db1afe2318f4b4c6652904abf336834e85
-          type_checked_symbol_table: 2864348c71db4641f73d6382836b5a6884046c296d8fe810187ee6613a145231
-          unrolled_symbol_table: 2864348c71db4641f73d6382836b5a6884046c296d8fe810187ee6613a145231
-          initial_ast: a2c898381edd495ac2aa99111d2315fe71e48f180c4db1949777169ae47e6701
-          unrolled_ast: a2c898381edd495ac2aa99111d2315fe71e48f180c4db1949777169ae47e6701
-          ssa_ast: 743e64afc4dc2c81585ce4ca6af3e6ba0080f888bf27deceddd9b59bc8e4f10b
-          flattened_ast: 0e67dd09e93069f793898da4c4e30a8e9314d4a3cfe1c244d7ff72efc56dd6c7
-          destructured_ast: 981b76764e66112e95244f85db5bd57507e0e9430f6398064bde72f2eb830d8c
-          inlined_ast: 981b76764e66112e95244f85db5bd57507e0e9430f6398064bde72f2eb830d8c
-          dce_ast: 981b76764e66112e95244f85db5bd57507e0e9430f6398064bde72f2eb830d8c
-          bytecode: 48e7881ab72ea8eaea757488386d315e8b5572f7ed34a5f1c70a5d19b2c4c481
-=======
-        - initial_symbol_table: 8199aad17e815e6c8129dd12f773cceb6f2efc007a306a20ce84d35b8926c39a
-          type_checked_symbol_table: 5d91b29386b9cd312fca1c8728a9e13f8cf2bb0ffebe0697c418339c8ce39127
-          unrolled_symbol_table: 5d91b29386b9cd312fca1c8728a9e13f8cf2bb0ffebe0697c418339c8ce39127
-          initial_ast: 66e691302c56dce8c905c9a191bf032808f53e2ba6d90ad99106dbedd3dcf6c5
-          unrolled_ast: 66e691302c56dce8c905c9a191bf032808f53e2ba6d90ad99106dbedd3dcf6c5
-          ssa_ast: 2890bef3b59deca27af7dedff93b258537c7b01090d23fc84a9089125743d31d
-          flattened_ast: ae6305c376cff3b783d192c48d66517a05bc7f0018f595a30e0215b46231f57f
-          destructured_ast: 87c0dfe78c37f0d5bd87701657a5bc951b542c6cec6d0fdedab9d90e3b7dcfd6
-          inlined_ast: 87c0dfe78c37f0d5bd87701657a5bc951b542c6cec6d0fdedab9d90e3b7dcfd6
-          dce_ast: 87c0dfe78c37f0d5bd87701657a5bc951b542c6cec6d0fdedab9d90e3b7dcfd6
+        - initial_symbol_table: 7b7370a95949739bbb1b6fa3139ba90670c42d68eac051eaabfe4aa759775481
+          type_checked_symbol_table: c0de0856800efab5e0591eda8ac78e3bfe858a9205d46401a07a0c91077767a9
+          unrolled_symbol_table: c0de0856800efab5e0591eda8ac78e3bfe858a9205d46401a07a0c91077767a9
+          initial_ast: 655e847661250ba3937f6419a9d920797a794cad63feb65196bec00d658234fe
+          unrolled_ast: 655e847661250ba3937f6419a9d920797a794cad63feb65196bec00d658234fe
+          ssa_ast: 5e28e91d5318baefa8d55e6817659de0c72416b7fdb8ef77df5e4e3a5703b8d1
+          flattened_ast: 03ae9b01404a08345cc315de9d11190899294a8b7970fffa9296a0d2f6e5e11f
+          destructured_ast: 056366508d4a248cd4ed6fb04a69efbb07f6f79ffc889f872afd5e1279785e96
+          inlined_ast: 056366508d4a248cd4ed6fb04a69efbb07f6f79ffc889f872afd5e1279785e96
+          dce_ast: 056366508d4a248cd4ed6fb04a69efbb07f6f79ffc889f872afd5e1279785e96
           bytecode: cdfda5c02b9b486f79d17a9edef9df16a4fa359ae21e048bbf6c5a22bdf9b38e
->>>>>>> 1d9197f4
           errors: ""
           warnings: ""