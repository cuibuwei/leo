---
namespace: Compile
expectation: Pass
outputs:
  - - compile:
<<<<<<< HEAD
        - initial_symbol_table: 97aa75659b0b5d4a0aff8760464842832f7c324919428111a6079eaca988df17
          type_checked_symbol_table: d7d64b39630438fb751ee9254521ab09a2c58ee89b4c76c96ce35bd23e49c0a6
          unrolled_symbol_table: d7d64b39630438fb751ee9254521ab09a2c58ee89b4c76c96ce35bd23e49c0a6
          initial_ast: 007177aed4978a0f73c4bbf6934d5b50db45b106abcad678f44289b001b0530d
          unrolled_ast: 007177aed4978a0f73c4bbf6934d5b50db45b106abcad678f44289b001b0530d
          ssa_ast: c8512818ab46c6757469e1b75b5a8ca2272f4234a590659502f2359b61639ba3
          flattened_ast: aa39b478b4925ed9438f814970352afffb70f3091647d08d02c1cd7edd0c2b5e
          destructured_ast: 1fd2dd2271e2574fe4c11f3749981807f93eb7bfdaa9aa6cc9509d3e36abe5f7
          inlined_ast: 1fd2dd2271e2574fe4c11f3749981807f93eb7bfdaa9aa6cc9509d3e36abe5f7
          dce_ast: 1fd2dd2271e2574fe4c11f3749981807f93eb7bfdaa9aa6cc9509d3e36abe5f7
=======
        - initial_symbol_table: 76aac8728282d7607ea616e6050b1e7cdb074daf691fcfed9eb92e8040ebd30f
          type_checked_symbol_table: ccfcc2dd61b03b48a7f07094188ecffd656cbc53515d8161725a663bb9149cd5
          unrolled_symbol_table: ccfcc2dd61b03b48a7f07094188ecffd656cbc53515d8161725a663bb9149cd5
          initial_ast: f3b33b6179e1dc58f835a53c18ffb7b06d4715b6ff66320f53becd6d15f9c262
          unrolled_ast: f3b33b6179e1dc58f835a53c18ffb7b06d4715b6ff66320f53becd6d15f9c262
          ssa_ast: ad5664aaba8f77fc64bfe5c5970cd22c518d99f29b2a90cfd1cbd49648914e09
          flattened_ast: 921863326ba7c04f515ed374f30bc28401a3008e2de46f3d4210f785559d48ff
          destructured_ast: c0dfe857c7c36336f3eeab497288633d6103d7d106db004f990fb5b6c7248347
          inlined_ast: c0dfe857c7c36336f3eeab497288633d6103d7d106db004f990fb5b6c7248347
          dce_ast: c0dfe857c7c36336f3eeab497288633d6103d7d106db004f990fb5b6c7248347
>>>>>>> 1d9197f4
          bytecode: 69c6644fb42c55979ce03fb2d5d6712f6eee57bafc5853fd5866a04a44e4e534
          errors: ""
          warnings: ""<|MERGE_RESOLUTION|>--- conflicted
+++ resolved
@@ -3,29 +3,16 @@
 expectation: Pass
 outputs:
   - - compile:
-<<<<<<< HEAD
-        - initial_symbol_table: 97aa75659b0b5d4a0aff8760464842832f7c324919428111a6079eaca988df17
-          type_checked_symbol_table: d7d64b39630438fb751ee9254521ab09a2c58ee89b4c76c96ce35bd23e49c0a6
-          unrolled_symbol_table: d7d64b39630438fb751ee9254521ab09a2c58ee89b4c76c96ce35bd23e49c0a6
-          initial_ast: 007177aed4978a0f73c4bbf6934d5b50db45b106abcad678f44289b001b0530d
-          unrolled_ast: 007177aed4978a0f73c4bbf6934d5b50db45b106abcad678f44289b001b0530d
-          ssa_ast: c8512818ab46c6757469e1b75b5a8ca2272f4234a590659502f2359b61639ba3
-          flattened_ast: aa39b478b4925ed9438f814970352afffb70f3091647d08d02c1cd7edd0c2b5e
-          destructured_ast: 1fd2dd2271e2574fe4c11f3749981807f93eb7bfdaa9aa6cc9509d3e36abe5f7
-          inlined_ast: 1fd2dd2271e2574fe4c11f3749981807f93eb7bfdaa9aa6cc9509d3e36abe5f7
-          dce_ast: 1fd2dd2271e2574fe4c11f3749981807f93eb7bfdaa9aa6cc9509d3e36abe5f7
-=======
-        - initial_symbol_table: 76aac8728282d7607ea616e6050b1e7cdb074daf691fcfed9eb92e8040ebd30f
-          type_checked_symbol_table: ccfcc2dd61b03b48a7f07094188ecffd656cbc53515d8161725a663bb9149cd5
-          unrolled_symbol_table: ccfcc2dd61b03b48a7f07094188ecffd656cbc53515d8161725a663bb9149cd5
-          initial_ast: f3b33b6179e1dc58f835a53c18ffb7b06d4715b6ff66320f53becd6d15f9c262
-          unrolled_ast: f3b33b6179e1dc58f835a53c18ffb7b06d4715b6ff66320f53becd6d15f9c262
-          ssa_ast: ad5664aaba8f77fc64bfe5c5970cd22c518d99f29b2a90cfd1cbd49648914e09
-          flattened_ast: 921863326ba7c04f515ed374f30bc28401a3008e2de46f3d4210f785559d48ff
-          destructured_ast: c0dfe857c7c36336f3eeab497288633d6103d7d106db004f990fb5b6c7248347
-          inlined_ast: c0dfe857c7c36336f3eeab497288633d6103d7d106db004f990fb5b6c7248347
-          dce_ast: c0dfe857c7c36336f3eeab497288633d6103d7d106db004f990fb5b6c7248347
->>>>>>> 1d9197f4
+        - initial_symbol_table: 0809d7da060ff5a1856d1ab77a8709b29e9bdf9636c0a543f9f5ebda9dc3ae81
+          type_checked_symbol_table: 88b7ca411ce5d2755794f68ea0775f224570da3d461eda27f5f9deab6b07ab64
+          unrolled_symbol_table: 88b7ca411ce5d2755794f68ea0775f224570da3d461eda27f5f9deab6b07ab64
+          initial_ast: b2d4e08e83e84b7ab019d73b0da579c82d848fba5365290a8a2c1ef6d9ab9303
+          unrolled_ast: b2d4e08e83e84b7ab019d73b0da579c82d848fba5365290a8a2c1ef6d9ab9303
+          ssa_ast: d26ac2545cc3d867d070e08d487b8d626a84bfa729d547cee06273938448c741
+          flattened_ast: a5b0f9b902436bc0b7af473b8c01978493262f08af3ef7946026a0fb8ae4b7d1
+          destructured_ast: ba18d4627b0d09bd0197afe3b5173ad9cf40c2d296850844a761e7a8e2d13842
+          inlined_ast: ba18d4627b0d09bd0197afe3b5173ad9cf40c2d296850844a761e7a8e2d13842
+          dce_ast: ba18d4627b0d09bd0197afe3b5173ad9cf40c2d296850844a761e7a8e2d13842
           bytecode: 69c6644fb42c55979ce03fb2d5d6712f6eee57bafc5853fd5866a04a44e4e534
           errors: ""
           warnings: ""