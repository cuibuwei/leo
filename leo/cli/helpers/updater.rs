--- conflicted
+++ resolved
@@ -19,9 +19,6 @@
 use std::fmt::Write as _;
 
 use colored::Colorize;
-<<<<<<< HEAD
-use self_update::{Status, backends::github, version::bump_is_greater};
-=======
 use dirs;
 use self_update::{backends::github, version::bump_is_greater, Status};
 use std::{
@@ -29,7 +26,6 @@
     path::{Path, PathBuf},
     time::{Duration, SystemTime, UNIX_EPOCH},
 };
->>>>>>> 836da499
 
 pub struct Updater;
 
