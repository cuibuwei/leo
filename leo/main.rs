--- conflicted
+++ resolved
@@ -235,11 +235,7 @@
     use crate::{run_with_args, Opt};
     use leo_errors::{CliError, Result};
 
-<<<<<<< HEAD
-    use anyhow::Result;
     use snarkvm_utilities::Write;
-=======
->>>>>>> 235daa9e
     use std::path::PathBuf;
     use structopt::StructOpt;
     use test_dir::{DirBuilder, FileType, TestDir};
