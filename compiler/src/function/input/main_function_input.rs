--- conflicted
+++ resolved
@@ -120,14 +120,10 @@
                 Ok(ConstrainedValue::Tuple(
                     values
                         .iter()
-<<<<<<< HEAD
-                        .map(|x| self.constant_main_function_input(cs, type_, name, Some(x.clone()), span))
-=======
                         .enumerate()
                         .map(|(i, x)| {
-                            self.constant_main_function_input(_cs, types.get(i).unwrap(), name, Some(x.clone()), span)
+                            self.constant_main_function_input(cs, types.get(i).unwrap(), name, Some(x.clone()), span)
                         })
->>>>>>> 7aa3fa3b
                         .collect::<Result<Vec<_>, _>>()?,
                 ))
             }
