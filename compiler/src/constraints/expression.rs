//! Methods to enforce constraints on expressions in a resolved Leo program.

use crate::{
    constraints::{ConstrainedCircuitMember, ConstrainedProgram, ConstrainedValue},
    errors::ExpressionError,
    new_scope,
    FieldType,
    GroupType,
};
use leo_types::{
    CircuitFieldDefinition,
    CircuitMember,
    Expression,
    Identifier,
    Integer,
    IntegerType,
    RangeOrExpression,
    SpreadOrExpression,
    Type,
};

use snarkos_models::{
    curves::{Field, PrimeField},
    gadgets::{
        r1cs::ConstraintSystem,
        utilities::{boolean::Boolean, eq::EvaluateEqGadget, select::CondSelectGadget},
    },
};

impl<F: Field + PrimeField, G: GroupType<F>> ConstrainedProgram<F, G> {
    /// Enforce a variable expression by getting the resolved value
    pub(crate) fn evaluate_identifier(
        &mut self,
        file_scope: String,
        function_scope: String,
        expected_types: &Vec<Type>,
        unresolved_identifier: Identifier,
    ) -> Result<ConstrainedValue<F, G>, ExpressionError> {
        // Evaluate the identifier name in the current function scope
        let variable_name = new_scope(function_scope, unresolved_identifier.to_string());
        let identifier_name = new_scope(file_scope, unresolved_identifier.to_string());

        let mut result_value = if let Some(value) = self.get(&variable_name) {
            // Reassigning variable to another variable
            value.clone()
        } else if let Some(value) = self.get(&identifier_name) {
            // Check global scope (function and circuit names)
            value.clone()
        } else {
            return Err(ExpressionError::UndefinedIdentifier(unresolved_identifier.to_string()));
        };

        result_value.resolve_type(expected_types)?;

        Ok(result_value)
    }

    /// Enforce numerical operations
    fn enforce_add_expression<CS: ConstraintSystem<F>>(
        &mut self,
        cs: &mut CS,
        left: ConstrainedValue<F, G>,
        right: ConstrainedValue<F, G>,
    ) -> Result<ConstrainedValue<F, G>, ExpressionError> {
        match (left, right) {
            (ConstrainedValue::Integer(num_1), ConstrainedValue::Integer(num_2)) => {
                Ok(ConstrainedValue::Integer(num_1.add(cs, num_2)?))
            }
            (ConstrainedValue::Field(fe_1), ConstrainedValue::Field(fe_2)) => {
                Ok(ConstrainedValue::Field(fe_1.add(cs, &fe_2)?))
            }
            (ConstrainedValue::Group(ge_1), ConstrainedValue::Group(ge_2)) => {
                Ok(ConstrainedValue::Group(ge_1.add(cs, &ge_2)?))
            }
            (ConstrainedValue::Unresolved(string), val_2) => {
                let val_1 = ConstrainedValue::from_other(string, &val_2)?;
                self.enforce_add_expression(cs, val_1, val_2)
            }
            (val_1, ConstrainedValue::Unresolved(string)) => {
                let val_2 = ConstrainedValue::from_other(string, &val_1)?;
                self.enforce_add_expression(cs, val_1, val_2)
            }
            (val_1, val_2) => Err(ExpressionError::IncompatibleTypes(format!("{} + {}", val_1, val_2,))),
        }
    }

    fn enforce_sub_expression<CS: ConstraintSystem<F>>(
        &mut self,
        cs: &mut CS,
        left: ConstrainedValue<F, G>,
        right: ConstrainedValue<F, G>,
    ) -> Result<ConstrainedValue<F, G>, ExpressionError> {
        match (left, right) {
            (ConstrainedValue::Integer(num_1), ConstrainedValue::Integer(num_2)) => {
                Ok(ConstrainedValue::Integer(num_1.sub(cs, num_2)?))
            }
            (ConstrainedValue::Field(fe_1), ConstrainedValue::Field(fe_2)) => {
                Ok(ConstrainedValue::Field(fe_1.sub(cs, &fe_2)?))
            }
            (ConstrainedValue::Group(ge_1), ConstrainedValue::Group(ge_2)) => {
                Ok(ConstrainedValue::Group(ge_1.sub(cs, &ge_2)?))
            }
            (ConstrainedValue::Unresolved(string), val_2) => {
                let val_1 = ConstrainedValue::from_other(string, &val_2)?;
                self.enforce_sub_expression(cs, val_1, val_2)
            }
            (val_1, ConstrainedValue::Unresolved(string)) => {
                let val_2 = ConstrainedValue::from_other(string, &val_1)?;
                self.enforce_sub_expression(cs, val_1, val_2)
            }
            (val_1, val_2) => Err(ExpressionError::IncompatibleTypes(format!("{} - {}", val_1, val_2,))),
        }
    }

    fn enforce_mul_expression<CS: ConstraintSystem<F>>(
        &mut self,
        cs: &mut CS,
        left: ConstrainedValue<F, G>,
        right: ConstrainedValue<F, G>,
    ) -> Result<ConstrainedValue<F, G>, ExpressionError> {
        match (left, right) {
            (ConstrainedValue::Integer(num_1), ConstrainedValue::Integer(num_2)) => {
                Ok(ConstrainedValue::Integer(num_1.mul(cs, num_2)?))
            }
            (ConstrainedValue::Field(fe_1), ConstrainedValue::Field(fe_2)) => {
                Ok(ConstrainedValue::Field(fe_1.mul(cs, &fe_2)?))
            }
            (ConstrainedValue::Unresolved(string), val_2) => {
                let val_1 = ConstrainedValue::from_other(string, &val_2)?;
                self.enforce_mul_expression(cs, val_1, val_2)
            }
            (val_1, ConstrainedValue::Unresolved(string)) => {
                let val_2 = ConstrainedValue::from_other(string, &val_1)?;
                self.enforce_mul_expression(cs, val_1, val_2)
            }
            (val_1, val_2) => return Err(ExpressionError::IncompatibleTypes(format!("{} * {}", val_1, val_2,))),
        }
    }

    fn enforce_div_expression<CS: ConstraintSystem<F>>(
        &mut self,
        cs: &mut CS,
        left: ConstrainedValue<F, G>,
        right: ConstrainedValue<F, G>,
    ) -> Result<ConstrainedValue<F, G>, ExpressionError> {
        match (left, right) {
            (ConstrainedValue::Integer(num_1), ConstrainedValue::Integer(num_2)) => {
                Ok(ConstrainedValue::Integer(num_1.div(cs, num_2)?))
            }
            (ConstrainedValue::Field(fe_1), ConstrainedValue::Field(fe_2)) => {
                Ok(ConstrainedValue::Field(fe_1.div(cs, &fe_2)?))
            }
            (ConstrainedValue::Unresolved(string), val_2) => {
                let val_1 = ConstrainedValue::from_other(string, &val_2)?;
                self.enforce_div_expression(cs, val_1, val_2)
            }
            (val_1, ConstrainedValue::Unresolved(string)) => {
                let val_2 = ConstrainedValue::from_other(string, &val_1)?;
                self.enforce_div_expression(cs, val_1, val_2)
            }
            (val_1, val_2) => return Err(ExpressionError::IncompatibleTypes(format!("{} / {}", val_1, val_2,))),
        }
    }

    fn enforce_pow_expression<CS: ConstraintSystem<F>>(
        &mut self,
        cs: &mut CS,
        left: ConstrainedValue<F, G>,
        right: ConstrainedValue<F, G>,
    ) -> Result<ConstrainedValue<F, G>, ExpressionError> {
        match (left, right) {
            (ConstrainedValue::Integer(num_1), ConstrainedValue::Integer(num_2)) => {
                Ok(ConstrainedValue::Integer(num_1.pow(cs, num_2)?))
            }
            (ConstrainedValue::Unresolved(string), val_2) => {
                let val_1 = ConstrainedValue::from_other(string, &val_2)?;
                self.enforce_pow_expression(cs, val_1, val_2)
            }
            (val_1, ConstrainedValue::Unresolved(string)) => {
                let val_2 = ConstrainedValue::from_other(string, &val_1)?;
                self.enforce_pow_expression(cs, val_1, val_2)
            }
            (val_1, val_2) => Err(ExpressionError::IncompatibleTypes(format!("{} * {}", val_1, val_2,))),
        }
    }

    /// Evaluate Boolean operations
    fn evaluate_eq_expression<CSM: ConstraintSystem<F>>(
        &mut self,
        cs: &mut CSM,
        left: ConstrainedValue<F, G>,
        right: ConstrainedValue<F, G>,
    ) -> Result<ConstrainedValue<F, G>, ExpressionError> {
        let mut expression_namespace = cs.ns(|| format!("evaluate {} == {}", left.to_string(), right.to_string()));
        let result_bool = match (left, right) {
            (ConstrainedValue::Boolean(bool_1), ConstrainedValue::Boolean(bool_2)) => {
                bool_1.evaluate_equal(expression_namespace, &bool_2)?
            }
            (ConstrainedValue::Integer(num_1), ConstrainedValue::Integer(num_2)) => {
                num_1.evaluate_equal(expression_namespace, &num_2)?
            }
            (ConstrainedValue::Field(fe_1), ConstrainedValue::Field(fe_2)) => {
                fe_1.evaluate_equal(expression_namespace, &fe_2)?
            }
            (ConstrainedValue::Group(ge_1), ConstrainedValue::Group(ge_2)) => {
                ge_1.evaluate_equal(expression_namespace, &ge_2)?
            }
            (ConstrainedValue::Unresolved(string), val_2) => {
                let val_1 = ConstrainedValue::from_other(string, &val_2)?;
                return self.evaluate_eq_expression(&mut expression_namespace, val_1, val_2);
            }
            (val_1, ConstrainedValue::Unresolved(string)) => {
                let val_2 = ConstrainedValue::from_other(string, &val_1)?;
                return self.evaluate_eq_expression(&mut expression_namespace, val_1, val_2);
            }
            (val_1, val_2) => return Err(ExpressionError::IncompatibleTypes(format!("{} == {}", val_1, val_2,))),
        };

        Ok(ConstrainedValue::Boolean(result_bool))
    }

    //TODO: unsafe for allocated values
    fn evaluate_ge_expression(
        &mut self,
        left: ConstrainedValue<F, G>,
        right: ConstrainedValue<F, G>,
    ) -> Result<ConstrainedValue<F, G>, ExpressionError> {
        match (left, right) {
            (ConstrainedValue::Integer(num_1), ConstrainedValue::Integer(num_2)) => {
                let result = num_1.ge(&num_2);
                Ok(ConstrainedValue::Boolean(Boolean::Constant(result)))
            }
            (ConstrainedValue::Field(fe_1), ConstrainedValue::Field(fe_2)) => {
                let result = fe_1.ge(&fe_2);
                Ok(ConstrainedValue::Boolean(Boolean::Constant(result)))
            }
            (ConstrainedValue::Unresolved(string), val_2) => {
                let val_1 = ConstrainedValue::from_other(string, &val_2)?;
                self.evaluate_ge_expression(val_1, val_2)
            }
            (val_1, ConstrainedValue::Unresolved(string)) => {
                let val_2 = ConstrainedValue::from_other(string, &val_1)?;
                self.evaluate_ge_expression(val_1, val_2)
            }
            (val_1, val_2) => Err(ExpressionError::IncompatibleTypes(format!(
                "{} >= {}, values must be fields",
                val_1, val_2
            ))),
        }
    }

    //TODO: unsafe for allocated values
    fn evaluate_gt_expression(
        &mut self,
        left: ConstrainedValue<F, G>,
        right: ConstrainedValue<F, G>,
    ) -> Result<ConstrainedValue<F, G>, ExpressionError> {
        match (left, right) {
            (ConstrainedValue::Integer(num_1), ConstrainedValue::Integer(num_2)) => {
                let result = num_1.gt(&num_2);
                Ok(ConstrainedValue::Boolean(Boolean::Constant(result)))
            }
            (ConstrainedValue::Field(fe_1), ConstrainedValue::Field(fe_2)) => {
                let result = fe_1.gt(&fe_2);
                Ok(ConstrainedValue::Boolean(Boolean::Constant(result)))
            }
            (ConstrainedValue::Unresolved(string), val_2) => {
                let val_1 = ConstrainedValue::from_other(string, &val_2)?;
                self.evaluate_gt_expression(val_1, val_2)
            }
            (val_1, ConstrainedValue::Unresolved(string)) => {
                let val_2 = ConstrainedValue::from_other(string, &val_1)?;
                self.evaluate_gt_expression(val_1, val_2)
            }
            (val_1, val_2) => Err(ExpressionError::IncompatibleTypes(format!(
                "{} > {}, values must be fields",
                val_1, val_2
            ))),
        }
    }

    //TODO: unsafe for allocated values
    fn evaluate_le_expression(
        &mut self,
        left: ConstrainedValue<F, G>,
        right: ConstrainedValue<F, G>,
    ) -> Result<ConstrainedValue<F, G>, ExpressionError> {
        match (left, right) {
            (ConstrainedValue::Integer(num_1), ConstrainedValue::Integer(num_2)) => {
                let result = num_1.le(&num_2);
                Ok(ConstrainedValue::Boolean(Boolean::Constant(result)))
            }
            (ConstrainedValue::Field(fe_1), ConstrainedValue::Field(fe_2)) => {
                let result = fe_1.le(&fe_2);
                Ok(ConstrainedValue::Boolean(Boolean::Constant(result)))
            }
            (ConstrainedValue::Unresolved(string), val_2) => {
                let val_1 = ConstrainedValue::from_other(string, &val_2)?;
                self.evaluate_le_expression(val_1, val_2)
            }
            (val_1, ConstrainedValue::Unresolved(string)) => {
                let val_2 = ConstrainedValue::from_other(string, &val_1)?;
                self.evaluate_le_expression(val_1, val_2)
            }
            (val_1, val_2) => Err(ExpressionError::IncompatibleTypes(format!(
                "{} <= {}, values must be fields",
                val_1, val_2
            ))),
        }
    }

    //TODO: unsafe for allocated values
    fn evaluate_lt_expression(
        &mut self,
        left: ConstrainedValue<F, G>,
        right: ConstrainedValue<F, G>,
    ) -> Result<ConstrainedValue<F, G>, ExpressionError> {
        match (left, right) {
            (ConstrainedValue::Integer(num_1), ConstrainedValue::Integer(num_2)) => {
                let result = num_1.lt(&num_2);
                Ok(ConstrainedValue::Boolean(Boolean::Constant(result)))
            }
            (ConstrainedValue::Field(fe_1), ConstrainedValue::Field(fe_2)) => {
                let result = fe_1.lt(&fe_2);
                Ok(ConstrainedValue::Boolean(Boolean::Constant(result)))
            }
            (ConstrainedValue::Unresolved(string), val_2) => {
                let val_1 = ConstrainedValue::from_other(string, &val_2)?;
                self.evaluate_lt_expression(val_1, val_2)
            }
            (val_1, ConstrainedValue::Unresolved(string)) => {
                let val_2 = ConstrainedValue::from_other(string, &val_1)?;
                self.evaluate_lt_expression(val_1, val_2)
            }
            (val_1, val_2) => Err(ExpressionError::IncompatibleTypes(format!(
                "{} < {}, values must be fields",
                val_1, val_2,
            ))),
        }
    }

<<<<<<< HEAD
    /// Enforce ternary statements.conditional expression
    fn enforce_conditional_expression(
=======
    /// Enforce ternary conditional expression
    fn enforce_conditional_expression<CS: ConstraintSystem<F>>(
>>>>>>> cc39e824
        &mut self,
        cs: &mut CS,
        file_scope: String,
        function_scope: String,
        expected_types: &Vec<Type>,
        first: Expression,
        second: Expression,
        third: Expression,
    ) -> Result<ConstrainedValue<F, G>, ExpressionError> {
        let resolved_first = match self.enforce_expression(
            cs,
            file_scope.clone(),
            function_scope.clone(),
            &vec![Type::Boolean],
            first,
        )? {
            ConstrainedValue::Boolean(resolved) => resolved,
            value => return Err(ExpressionError::IfElseConditional(value.to_string())),
        };

        let resolved_second =
            self.enforce_expression_value(cs, file_scope.clone(), function_scope.clone(), expected_types, second)?;
        let resolved_third = self.enforce_expression_value(cs, file_scope, function_scope, expected_types, third)?;

        match (resolved_second, resolved_third) {
            (ConstrainedValue::Boolean(bool_2), ConstrainedValue::Boolean(bool_3)) => {
                let result = Boolean::conditionally_select(cs, &resolved_first, &bool_2, &bool_3)?;
                Ok(ConstrainedValue::Boolean(result))
            }
            (ConstrainedValue::Integer(integer_2), ConstrainedValue::Integer(integer_3)) => {
                let result = Integer::conditionally_select(cs, &resolved_first, &integer_2, &integer_3)?;
                Ok(ConstrainedValue::Integer(result))
            }
            (ConstrainedValue::Field(fe_1), ConstrainedValue::Field(fe_2)) => {
                let result = FieldType::conditionally_select(cs, &resolved_first, &fe_1, &fe_2)?;
                Ok(ConstrainedValue::Field(result))
            }
            (ConstrainedValue::Group(ge_1), ConstrainedValue::Group(ge_2)) => {
                let result = G::conditionally_select(cs, &resolved_first, &ge_1, &ge_2)?;
                Ok(ConstrainedValue::Group(result))
            }
            (_, _) => unimplemented!("statements.conditional select gadget not implemented between given types"),
        }
    }

    /// Enforce array expressions
    fn enforce_array_expression<CS: ConstraintSystem<F>>(
        &mut self,
        cs: &mut CS,
        file_scope: String,
        function_scope: String,
        expected_types: &Vec<Type>,
        array: Vec<Box<SpreadOrExpression>>,
    ) -> Result<ConstrainedValue<F, G>, ExpressionError> {
        // Check explicit array type dimension if given
        let mut expected_types = expected_types.clone();
        let expected_dimensions = vec![];

        if !expected_types.is_empty() {
            match expected_types[0] {
                Type::Array(ref _type, ref dimensions) => {
                    expected_types = vec![expected_types[0].inner_dimension(dimensions)];
                }
                ref _type => return Err(ExpressionError::IncompatibleTypes(_type.to_string())),
            }
        }

        let mut result = vec![];
        for element in array.into_iter() {
            match *element {
                SpreadOrExpression::Spread(spread) => match spread {
                    Expression::Identifier(identifier) => {
                        let array_name = new_scope(function_scope.clone(), identifier.to_string());
                        match self.get(&array_name) {
                            Some(value) => match value {
                                ConstrainedValue::Array(array) => result.extend(array.clone()),
                                value => {
                                    return Err(ExpressionError::InvalidSpread(value.to_string()));
                                }
                            },
                            None => return Err(ExpressionError::UndefinedArray(identifier.name)),
                        }
                    }
                    value => return Err(ExpressionError::InvalidSpread(value.to_string())),
                },
                SpreadOrExpression::Expression(expression) => {
                    result.push(self.enforce_expression(
                        cs,
                        file_scope.clone(),
                        function_scope.clone(),
                        &expected_types,
                        expression,
                    )?);
                }
            }
        }

        // Check expected_dimensions if given
        if !expected_dimensions.is_empty() {
            if expected_dimensions[expected_dimensions.len() - 1] != result.len() {
                return Err(ExpressionError::InvalidLength(
                    expected_dimensions[expected_dimensions.len() - 1],
                    result.len(),
                ));
            }
        }

        Ok(ConstrainedValue::Array(result))
    }

    pub(crate) fn enforce_index<CS: ConstraintSystem<F>>(
        &mut self,
        cs: &mut CS,
        file_scope: String,
        function_scope: String,
        index: Expression,
    ) -> Result<usize, ExpressionError> {
        let expected_types = vec![Type::IntegerType(IntegerType::U32)];
        match self.enforce_expression_value(cs, file_scope.clone(), function_scope.clone(), &expected_types, index)? {
            ConstrainedValue::Integer(number) => Ok(number.to_usize()),
            value => Err(ExpressionError::InvalidIndex(value.to_string())),
        }
    }

    fn enforce_array_access_expression<CS: ConstraintSystem<F>>(
        &mut self,
        cs: &mut CS,
        file_scope: String,
        function_scope: String,
        expected_types: &Vec<Type>,
        array: Box<Expression>,
        index: RangeOrExpression,
    ) -> Result<ConstrainedValue<F, G>, ExpressionError> {
        let array = match self.enforce_expression_value(
            cs,
            file_scope.clone(),
            function_scope.clone(),
            expected_types,
            *array,
        )? {
            ConstrainedValue::Array(array) => array,
            value => return Err(ExpressionError::InvalidArrayAccess(value.to_string())),
        };

        match index {
            RangeOrExpression::Range(from, to) => {
                let from_resolved = match from {
                    Some(from_index) => from_index.to_usize(),
                    None => 0usize, // Array slice starts at index 0
                };
                let to_resolved = match to {
                    Some(to_index) => to_index.to_usize(),
                    None => array.len(), // Array slice ends at array length
                };
                Ok(ConstrainedValue::Array(array[from_resolved..to_resolved].to_owned()))
            }
            RangeOrExpression::Expression(index) => {
                let index_resolved = self.enforce_index(cs, file_scope, function_scope, index)?;
                Ok(array[index_resolved].to_owned())
            }
        }
    }

    fn enforce_circuit_expression<CS: ConstraintSystem<F>>(
        &mut self,
        cs: &mut CS,
        file_scope: String,
        function_scope: String,
        identifier: Identifier,
        members: Vec<CircuitFieldDefinition>,
    ) -> Result<ConstrainedValue<F, G>, ExpressionError> {
        let mut program_identifier = new_scope(file_scope.clone(), identifier.to_string());

        if identifier.is_self() {
            program_identifier = file_scope.clone();
        }

        if let Some(ConstrainedValue::CircuitDefinition(circuit_definition)) = self.get_mut(&program_identifier) {
            let circuit_identifier = circuit_definition.identifier.clone();
            let mut resolved_members = vec![];
            for member in circuit_definition.members.clone().into_iter() {
                match member {
                    CircuitMember::CircuitField(identifier, _type) => {
                        let matched_field = members
                            .clone()
                            .into_iter()
                            .find(|field| field.identifier.eq(&identifier));
                        match matched_field {
                            Some(field) => {
                                // Resolve and enforce circuit object
                                let field_value = self.enforce_expression(
                                    cs,
                                    file_scope.clone(),
                                    function_scope.clone(),
                                    &vec![_type.clone()],
                                    field.expression,
                                )?;

                                resolved_members.push(ConstrainedCircuitMember(identifier, field_value))
                            }
                            None => return Err(ExpressionError::ExpectedCircuitMember(identifier.to_string())),
                        }
                    }
                    CircuitMember::CircuitFunction(_static, function) => {
                        let identifier = function.function_name.clone();
                        let mut constrained_function_value =
                            ConstrainedValue::Function(Some(circuit_identifier.clone()), function);

                        if _static {
                            constrained_function_value = ConstrainedValue::Static(Box::new(constrained_function_value));
                        }

                        resolved_members.push(ConstrainedCircuitMember(identifier, constrained_function_value));
                    }
                };
            }

            Ok(ConstrainedValue::CircuitExpression(
                circuit_identifier.clone(),
                resolved_members,
            ))
        } else {
            Err(ExpressionError::UndefinedCircuit(identifier.to_string()))
        }
    }

    fn enforce_circuit_access_expression<CS: ConstraintSystem<F>>(
        &mut self,
        cs: &mut CS,
        file_scope: String,
        function_scope: String,
        expected_types: &Vec<Type>,
        circuit_identifier: Box<Expression>,
        circuit_member: Identifier,
    ) -> Result<ConstrainedValue<F, G>, ExpressionError> {
        let (circuit_name, members) = match self.enforce_expression_value(
            cs,
            file_scope.clone(),
            function_scope.clone(),
            expected_types,
            *circuit_identifier.clone(),
        )? {
            ConstrainedValue::CircuitExpression(name, members) => (name, members),
            value => return Err(ExpressionError::InvalidCircuitAccess(value.to_string())),
        };

        let matched_member = members.clone().into_iter().find(|member| member.0 == circuit_member);

        match matched_member {
            Some(member) => {
                match &member.1 {
                    ConstrainedValue::Function(ref _circuit_identifier, ref _function) => {
                        // Pass static circuit fields into function call by value
                        for stored_member in members {
                            match &stored_member.1 {
                                ConstrainedValue::Function(_, _) => {}
                                ConstrainedValue::Static(_) => {}
                                _ => {
                                    let circuit_scope = new_scope(file_scope.clone(), circuit_name.to_string());
                                    let function_scope = new_scope(circuit_scope, member.0.to_string());
                                    let field = new_scope(function_scope, stored_member.0.to_string());

                                    self.store(field, stored_member.1.clone());
                                }
                            }
                        }
                    }
                    ConstrainedValue::Static(value) => {
                        return Err(ExpressionError::InvalidStaticAccess(value.to_string()));
                    }
                    _ => {}
                }
                Ok(member.1)
            }
            None => Err(ExpressionError::UndefinedMemberAccess(
                circuit_name.to_string(),
                circuit_member.to_string(),
            )),
        }
    }

    fn enforce_circuit_static_access_expression<CS: ConstraintSystem<F>>(
        &mut self,
        cs: &mut CS,
        file_scope: String,
        function_scope: String,
        expected_types: &Vec<Type>,
        circuit_identifier: Box<Expression>,
        circuit_member: Identifier,
    ) -> Result<ConstrainedValue<F, G>, ExpressionError> {
        // Get defined circuit
        let circuit = match self.enforce_expression(
            cs,
            file_scope.clone(),
            function_scope.clone(),
            expected_types,
            *circuit_identifier.clone(),
        )? {
            ConstrainedValue::CircuitDefinition(circuit_definition) => circuit_definition,
            value => return Err(ExpressionError::InvalidCircuitAccess(value.to_string())),
        };

        // Find static circuit function
        let matched_function = circuit.members.into_iter().find(|member| match member {
            CircuitMember::CircuitFunction(_static, function) => function.function_name == circuit_member,
            _ => false,
        });

        // Return errors if no static function exists
        let function = match matched_function {
            Some(CircuitMember::CircuitFunction(_static, function)) => {
                if _static {
                    function
                } else {
                    return Err(ExpressionError::InvalidMemberAccess(function.function_name.to_string()));
                }
            }
            _ => {
                return Err(ExpressionError::UndefinedStaticAccess(
                    circuit.identifier.to_string(),
                    circuit_member.to_string(),
                ));
            }
        };

        Ok(ConstrainedValue::Function(Some(circuit.identifier), function))
    }

    fn enforce_function_call_expression<CS: ConstraintSystem<F>>(
        &mut self,
        cs: &mut CS,
        file_scope: String,
        function_scope: String,
        expected_types: &Vec<Type>,
        function: Box<Expression>,
        arguments: Vec<Expression>,
    ) -> Result<ConstrainedValue<F, G>, ExpressionError> {
        let function_value = self.enforce_expression(
            cs,
            file_scope.clone(),
            function_scope.clone(),
            expected_types,
            *function.clone(),
        )?;

        let (outer_scope, function_call) = match function_value {
            ConstrainedValue::Function(circuit_identifier, function) => {
                let mut outer_scope = file_scope.clone();
                // If this is a circuit function, evaluate inside the circuit scope
                if circuit_identifier.is_some() {
                    outer_scope = new_scope(file_scope, circuit_identifier.unwrap().to_string());
                }

                (outer_scope, function.clone())
            }
            value => return Err(ExpressionError::UndefinedFunction(value.to_string())),
        };

        match self.enforce_function(cs, outer_scope, function_scope, function_call, arguments) {
            Ok(ConstrainedValue::Return(return_values)) => {
                if return_values.len() == 1 {
                    Ok(return_values[0].clone())
                } else {
                    Ok(ConstrainedValue::Return(return_values))
                }
            }
            Ok(_) => Err(ExpressionError::FunctionDidNotReturn(function.to_string())),
            Err(error) => Err(ExpressionError::from(Box::new(error))),
        }
    }

    pub(crate) fn enforce_number_implicit(
        expected_types: &Vec<Type>,
        value: String,
    ) -> Result<ConstrainedValue<F, G>, ExpressionError> {
        if expected_types.len() == 1 {
            return Ok(ConstrainedValue::from_type(value, &expected_types[0])?);
        }

        Ok(ConstrainedValue::Unresolved(value))
    }

    /// Enforce a branch of a binary expression.
    /// We don't care about mutability because we are not changing any variables.
    /// We try to resolve unresolved types here if the type is given explicitly.
<<<<<<< HEAD
    pub(crate) fn enforce_expression_value(
=======
    pub(crate) fn enforce_branch<CS: ConstraintSystem<F>>(
>>>>>>> cc39e824
        &mut self,
        cs: &mut CS,
        file_scope: String,
        function_scope: String,
        expected_types: &Vec<Type>,
        expression: Expression,
    ) -> Result<ConstrainedValue<F, G>, ExpressionError> {
        let mut branch = self.enforce_expression(cs, file_scope, function_scope, expected_types, expression)?;

        branch.get_inner_mut();
        branch.resolve_type(expected_types)?;

        Ok(branch)
    }

    pub(crate) fn enforce_binary_expression<CS: ConstraintSystem<F>>(
        &mut self,
        cs: &mut CS,
        file_scope: String,
        function_scope: String,
        expected_types: &Vec<Type>,
        left: Expression,
        right: Expression,
    ) -> Result<(ConstrainedValue<F, G>, ConstrainedValue<F, G>), ExpressionError> {
        let mut resolved_left =
            self.enforce_expression_value(cs, file_scope.clone(), function_scope.clone(), expected_types, left)?;
        let mut resolved_right =
            self.enforce_expression_value(cs, file_scope.clone(), function_scope.clone(), expected_types, right)?;

        resolved_left.resolve_types(&mut resolved_right, expected_types)?;

        Ok((resolved_left, resolved_right))
    }

    pub(crate) fn enforce_expression<CS: ConstraintSystem<F>>(
        &mut self,
        cs: &mut CS,
        file_scope: String,
        function_scope: String,
        expected_types: &Vec<Type>,
        expression: Expression,
    ) -> Result<ConstrainedValue<F, G>, ExpressionError> {
        match expression {
            // Variables
            Expression::Identifier(unresolved_variable) => {
                self.evaluate_identifier(file_scope, function_scope, expected_types, unresolved_variable)
            }

            // Values
            Expression::Integer(integer) => Ok(ConstrainedValue::Integer(integer)),
            Expression::Field(field) => Ok(ConstrainedValue::Field(FieldType::constant(field)?)),
            Expression::Group(group_affine) => Ok(ConstrainedValue::Group(G::constant(group_affine)?)),
            Expression::Boolean(bool) => Ok(ConstrainedValue::Boolean(bool)),
            Expression::Implicit(value) => Self::enforce_number_implicit(expected_types, value),

            // Binary operations
            Expression::Add(left, right) => {
                let (resolved_left, resolved_right) = self.enforce_binary_expression(
                    cs,
                    file_scope.clone(),
                    function_scope.clone(),
                    expected_types,
                    *left,
                    *right,
                )?;

                self.enforce_add_expression(cs, resolved_left, resolved_right)
            }
            Expression::Sub(left, right) => {
                let (resolved_left, resolved_right) = self.enforce_binary_expression(
                    cs,
                    file_scope.clone(),
                    function_scope.clone(),
                    expected_types,
                    *left,
                    *right,
                )?;

                self.enforce_sub_expression(cs, resolved_left, resolved_right)
            }
            Expression::Mul(left, right) => {
                let (resolved_left, resolved_right) = self.enforce_binary_expression(
                    cs,
                    file_scope.clone(),
                    function_scope.clone(),
                    expected_types,
                    *left,
                    *right,
                )?;

                self.enforce_mul_expression(cs, resolved_left, resolved_right)
            }
            Expression::Div(left, right) => {
                let (resolved_left, resolved_right) = self.enforce_binary_expression(
                    cs,
                    file_scope.clone(),
                    function_scope.clone(),
                    expected_types,
                    *left,
                    *right,
                )?;

                self.enforce_div_expression(cs, resolved_left, resolved_right)
            }
            Expression::Pow(left, right) => {
                let (resolved_left, resolved_right) = self.enforce_binary_expression(
                    cs,
                    file_scope.clone(),
                    function_scope.clone(),
                    expected_types,
                    *left,
                    *right,
                )?;

                self.enforce_pow_expression(cs, resolved_left, resolved_right)
            }

            // Boolean operations
            Expression::Not(expression) => Ok(Self::evaluate_not(self.enforce_expression(
                cs,
                file_scope,
                function_scope,
                expected_types,
                *expression,
            )?)?),
            Expression::Or(left, right) => {
                let (resolved_left, resolved_right) = self.enforce_binary_expression(
                    cs,
                    file_scope.clone(),
                    function_scope.clone(),
                    expected_types,
                    *left,
                    *right,
                )?;

                Ok(self.enforce_or(cs, resolved_left, resolved_right)?)
            }
            Expression::And(left, right) => {
                let (resolved_left, resolved_right) = self.enforce_binary_expression(
                    cs,
                    file_scope.clone(),
                    function_scope.clone(),
                    expected_types,
                    *left,
                    *right,
                )?;

                Ok(self.enforce_and(cs, resolved_left, resolved_right)?)
            }
            Expression::Eq(left, right) => {
                let (resolved_left, resolved_right) = self.enforce_binary_expression(
                    cs,
                    file_scope.clone(),
                    function_scope.clone(),
                    &vec![],
                    *left,
                    *right,
                )?;

                Ok(self.evaluate_eq_expression(cs, resolved_left, resolved_right)?)
            }
            Expression::Ge(left, right) => {
                let (resolved_left, resolved_right) = self.enforce_binary_expression(
                    cs,
                    file_scope.clone(),
                    function_scope.clone(),
                    &vec![],
                    *left,
                    *right,
                )?;

                Ok(self.evaluate_ge_expression(resolved_left, resolved_right)?)
            }
            Expression::Gt(left, right) => {
                let (resolved_left, resolved_right) = self.enforce_binary_expression(
                    cs,
                    file_scope.clone(),
                    function_scope.clone(),
                    &vec![],
                    *left,
                    *right,
                )?;

                Ok(self.evaluate_gt_expression(resolved_left, resolved_right)?)
            }
            Expression::Le(left, right) => {
                let (resolved_left, resolved_right) = self.enforce_binary_expression(
                    cs,
                    file_scope.clone(),
                    function_scope.clone(),
                    &vec![],
                    *left,
                    *right,
                )?;

                Ok(self.evaluate_le_expression(resolved_left, resolved_right)?)
            }
            Expression::Lt(left, right) => {
                let (resolved_left, resolved_right) = self.enforce_binary_expression(
                    cs,
                    file_scope.clone(),
                    function_scope.clone(),
                    &vec![],
                    *left,
                    *right,
                )?;

                Ok(self.evaluate_lt_expression(resolved_left, resolved_right)?)
            }

            // Conditionals
            Expression::IfElse(first, second, third) => self.enforce_conditional_expression(
                cs,
                file_scope,
                function_scope,
                expected_types,
                *first,
                *second,
                *third,
            ),

            // Arrays
            Expression::Array(array) => {
                self.enforce_array_expression(cs, file_scope, function_scope, expected_types, array)
            }
            Expression::ArrayAccess(array, index) => {
                self.enforce_array_access_expression(cs, file_scope, function_scope, expected_types, array, *index)
            }

            // Circuits
            Expression::Circuit(circuit_name, members) => {
                self.enforce_circuit_expression(cs, file_scope, function_scope, circuit_name, members)
            }
            Expression::CircuitMemberAccess(circuit_variable, circuit_member) => self
                .enforce_circuit_access_expression(
                    cs,
                    file_scope,
                    function_scope,
                    expected_types,
                    circuit_variable,
                    circuit_member,
                ),
            Expression::CircuitStaticFunctionAccess(circuit_identifier, circuit_member) => self
                .enforce_circuit_static_access_expression(
                    cs,
                    file_scope,
                    function_scope,
                    expected_types,
                    circuit_identifier,
                    circuit_member,
                ),

            // Functions
            Expression::FunctionCall(function, arguments) => self.enforce_function_call_expression(
                cs,
                file_scope,
                function_scope,
                expected_types,
                function,
                arguments,
            ),
        }
    }
}<|MERGE_RESOLUTION|>--- conflicted
+++ resolved
@@ -185,9 +185,9 @@
     }
 
     /// Evaluate Boolean operations
-    fn evaluate_eq_expression<CSM: ConstraintSystem<F>>(
-        &mut self,
-        cs: &mut CSM,
+    fn evaluate_eq_expression<CS: ConstraintSystem<F>>(
+        &mut self,
+        cs: &mut CS,
         left: ConstrainedValue<F, G>,
         right: ConstrainedValue<F, G>,
     ) -> Result<ConstrainedValue<F, G>, ExpressionError> {
@@ -339,13 +339,8 @@
         }
     }
 
-<<<<<<< HEAD
-    /// Enforce ternary statements.conditional expression
-    fn enforce_conditional_expression(
-=======
     /// Enforce ternary conditional expression
     fn enforce_conditional_expression<CS: ConstraintSystem<F>>(
->>>>>>> cc39e824
         &mut self,
         cs: &mut CS,
         file_scope: String,
@@ -731,11 +726,7 @@
     /// Enforce a branch of a binary expression.
     /// We don't care about mutability because we are not changing any variables.
     /// We try to resolve unresolved types here if the type is given explicitly.
-<<<<<<< HEAD
-    pub(crate) fn enforce_expression_value(
-=======
-    pub(crate) fn enforce_branch<CS: ConstraintSystem<F>>(
->>>>>>> cc39e824
+    pub(crate) fn enforce_expression_value<CS: ConstraintSystem<F>>(
         &mut self,
         cs: &mut CS,
         file_scope: String,
