// Copyright (C) 2019-2021 Aleo Systems Inc.
// This file is part of the Leo library.

// The Leo library is free software: you can redistribute it and/or modify
// it under the terms of the GNU General Public License as published by
// the Free Software Foundation, either version 3 of the License, or
// (at your option) any later version.

// The Leo library is distributed in the hope that it will be useful,
// but WITHOUT ANY WARRANTY; without even the implied warranty of
// MERCHANTABILITY or FITNESS FOR A PARTICULAR PURPOSE. See the
// GNU General Public License for more details.

// You should have received a copy of the GNU General Public License
// along with the Leo library. If not, see <https://www.gnu.org/licenses/>.

use leo_ast::{FormattedError, LeoError, Span};

<<<<<<< HEAD
use snarkvm_errors::gadgets::SynthesisError;
=======
use snarkvm_r1cs::SynthesisError;
use std::path::Path;
>>>>>>> da0bd1a2

#[derive(Debug, Error)]
pub enum GroupError {
    #[error("{}", _0)]
    Error(#[from] FormattedError),
}

impl LeoError for GroupError {
    fn get_path(&self) -> Option<&str> {
        match self {
            GroupError::Error(error) => error.get_path(),
        }
    }

    fn set_path(&mut self, path: &str, contents: &[String]) {
        match self {
            GroupError::Error(error) => error.set_path(path, contents),
        }
    }
}

impl GroupError {
    fn new_from_span(message: String, span: &Span) -> Self {
        GroupError::Error(FormattedError::new_from_span(message, span))
    }

    pub fn negate_operation(error: SynthesisError, span: &Span) -> Self {
        let message = format!("group negation failed due to the synthesis error `{:?}`", error,);

        Self::new_from_span(message, span)
    }

    pub fn binary_operation(operation: String, error: SynthesisError, span: &Span) -> Self {
        let message = format!(
            "the group binary operation `{}` failed due to the synthesis error `{:?}`",
            operation, error,
        );

        Self::new_from_span(message, span)
    }

    pub fn invalid_group(actual: String, span: &Span) -> Self {
        let message = format!("expected group affine point input type, found `{}`", actual);

        Self::new_from_span(message, span)
    }

    pub fn missing_group(expected: String, span: &Span) -> Self {
        let message = format!("expected group input `{}` not found", expected);

        Self::new_from_span(message, span)
    }

    pub fn synthesis_error(error: SynthesisError, span: &Span) -> Self {
        let message = format!("compilation failed due to group synthesis error `{:?}`", error);

        Self::new_from_span(message, span)
    }

    pub fn x_invalid(x: String, span: &Span) -> Self {
        let message = format!("invalid x coordinate `{}`", x);

        Self::new_from_span(message, span)
    }

    pub fn y_invalid(y: String, span: &Span) -> Self {
        let message = format!("invalid y coordinate `{}`", y);

        Self::new_from_span(message, span)
    }

    pub fn not_on_curve(element: String, span: &Span) -> Self {
        let message = format!("group element `{}` is not on the supported curve", element);

        Self::new_from_span(message, span)
    }

    pub fn x_recover(span: &Span) -> Self {
        let message = "could not recover group element from x coordinate".to_string();

        Self::new_from_span(message, span)
    }

    pub fn y_recover(span: &Span) -> Self {
        let message = "could not recover group element from y coordinate".to_string();

        Self::new_from_span(message, span)
    }

    pub fn n_group(number: String, span: &Span) -> Self {
        let message = format!("cannot multiply group generator by \"{}\"", number);

        Self::new_from_span(message, span)
    }
}<|MERGE_RESOLUTION|>--- conflicted
+++ resolved
@@ -15,13 +15,7 @@
 // along with the Leo library. If not, see <https://www.gnu.org/licenses/>.
 
 use leo_ast::{FormattedError, LeoError, Span};
-
-<<<<<<< HEAD
-use snarkvm_errors::gadgets::SynthesisError;
-=======
 use snarkvm_r1cs::SynthesisError;
-use std::path::Path;
->>>>>>> da0bd1a2
 
 #[derive(Debug, Error)]
 pub enum GroupError {
