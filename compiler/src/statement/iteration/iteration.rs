--- conflicted
+++ resolved
@@ -17,18 +17,8 @@
 //! Enforces an iteration statement in a compiled Leo program.
 
 use crate::{
-<<<<<<< HEAD
-    program::ConstrainedProgram,
-    value::ConstrainedValue,
-    GroupType,
-    IndicatorAndConstrainedValue,
-    Integer,
-    IntegerTrait,
-    StatementResult,
-=======
-    errors::StatementError, program::ConstrainedProgram, value::ConstrainedValue, GroupType,
-    IndicatorAndConstrainedValue, Integer, IntegerTrait, StatementResult,
->>>>>>> 09b1fddd
+    program::ConstrainedProgram, value::ConstrainedValue, GroupType, IndicatorAndConstrainedValue, Integer,
+    IntegerTrait, StatementResult,
 };
 use leo_asg::IterationStatement;
 use leo_errors::CompilerError;
