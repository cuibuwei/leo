--- conflicted
+++ resolved
@@ -27,11 +27,7 @@
 pub type StatementResult<T> = Result<T, StatementError>;
 pub type IndicatorAndConstrainedValue<'a, T, U> = (Boolean, ConstrainedValue<'a, T, U>);
 
-<<<<<<< HEAD
-impl<F: PrimeField, G: GroupType<F>> ConstrainedProgram<F, G> {
-=======
-impl<'a, F: Field + PrimeField, G: GroupType<F>> ConstrainedProgram<'a, F, G> {
->>>>>>> b73c1461
+impl<'a, F: PrimeField, G: GroupType<F>> ConstrainedProgram<'a, F, G> {
     ///
     /// Enforce a program statement.
     /// Returns a Vector of (indicator, value) tuples.
