// Copyright (C) 2019-2022 Aleo Systems Inc.
// This file is part of the Leo library.

// The Leo library is free software: you can redistribute it and/or modify
// it under the terms of the GNU General Public License as published by
// the Free Software Foundation, either version 3 of the License, or
// (at your option) any later version.

// The Leo library is distributed in the hope that it will be useful,
// but WITHOUT ANY WARRANTY; without even the implied warranty of
// MERCHANTABILITY or FITNESS FOR A PARTICULAR PURPOSE. See the
// GNU General Public License for more details.

// You should have received a copy of the GNU General Public License
// along with the Leo library. If not, see <https://www.gnu.org/licenses/>.

use super::*;
use leo_errors::Result;

<<<<<<< HEAD
pub(super) const TYPE_TOKENS: &[Token] = &[
=======
pub(crate) const TYPE_TOKENS: &[Token] = &[
    Token::Address,
    Token::Bool,
    Token::Field,
    Token::Group,
    Token::Scalar,
>>>>>>> a6dd490a
    Token::I8,
    Token::I16,
    Token::I32,
    Token::I64,
    Token::I128,
    Token::U8,
    Token::U16,
    Token::U32,
    Token::U64,
    Token::U128,
];

impl ParserContext<'_> {
    /// Returns a [`IntegerType`] AST node if the given token is a supported integer type, or [`None`].
    pub(super) fn token_to_int_type(token: &Token) -> Option<IntegerType> {
        Some(match token {
            Token::I8 => IntegerType::I8,
            Token::I16 => IntegerType::I16,
            Token::I32 => IntegerType::I32,
            Token::I64 => IntegerType::I64,
            Token::I128 => IntegerType::I128,
            Token::U8 => IntegerType::U8,
            Token::U16 => IntegerType::U16,
            Token::U32 => IntegerType::U32,
            Token::U64 => IntegerType::U64,
            Token::U128 => IntegerType::U128,
            _ => return None,
        })
    }

    /// Returns a [`(Type, Span)`] tuple of AST nodes if the next token represents a type.
    /// Also returns the span of the parsed token.
    pub fn parse_type(&mut self) -> Result<(Type, Span)> {
        let span = self.expect_any(TYPE_TOKENS)?;
        Ok((
            match &self.prev_token.token {
                Token::Address => Type::Address,
                Token::Bool => Type::Boolean,
                Token::Field => Type::Field,
                Token::Group => Type::Group,
                Token::Scalar => Type::Scalar,
                x => Type::IntegerType(Self::token_to_int_type(x).expect("invalid int type")),
            },
            span,
        ))
    }
}<|MERGE_RESOLUTION|>--- conflicted
+++ resolved
@@ -17,16 +17,12 @@
 use super::*;
 use leo_errors::Result;
 
-<<<<<<< HEAD
 pub(super) const TYPE_TOKENS: &[Token] = &[
-=======
-pub(crate) const TYPE_TOKENS: &[Token] = &[
     Token::Address,
     Token::Bool,
     Token::Field,
     Token::Group,
     Token::Scalar,
->>>>>>> a6dd490a
     Token::I8,
     Token::I16,
     Token::I32,
